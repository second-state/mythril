--- conflicted
+++ resolved
@@ -31,14 +31,9 @@
     open_states = laser_evm.open_states[:]
     del laser_evm.open_states[:]
 
-<<<<<<< HEAD
-    new_account = laser_evm.world_state.create_account(0, concrete_storage=True)
+    new_account = laser_evm.world_state.create_account(0, concrete_storage=True, dynamic_loader=None)
     if contract_name:
         new_account.contract_name = contract_name
-
-=======
-    new_account = laser_evm.world_state.create_account(0, concrete_storage=True, dynamic_loader=None)
->>>>>>> b5afa9ff
 
     for open_world_state in open_states:
         transaction = ContractCreationTransaction(
