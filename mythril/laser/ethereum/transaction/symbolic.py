from z3 import BitVec, Extract, Not
from logging import debug

from mythril.disassembler.disassembly import Disassembly
from mythril.laser.ethereum.cfg import Node, Edge, JumpType
<<<<<<< HEAD
from mythril.laser.ethereum.state import CalldataType, Calldata
from mythril.laser.ethereum.transaction.transaction_models import MessageCallTransaction, ContractCreationTransaction,\
    get_next_transaction_id
=======
from mythril.laser.ethereum.state import CalldataType
from mythril.laser.ethereum.transaction.transaction_models import (
    MessageCallTransaction,
    ContractCreationTransaction,
    get_next_transaction_id,
)

>>>>>>> 94862635

def execute_message_call(laser_evm, callee_address):
    """ Executes a message call transaction from all open states """
    open_states = laser_evm.open_states[:]
    del laser_evm.open_states[:]

    for open_world_state in open_states:
        if open_world_state[callee_address].deleted:
            debug("Can not execute dead contract, skipping.")
            continue

        next_transaction_id = get_next_transaction_id()
        transaction = MessageCallTransaction(
            world_state=open_world_state,
            callee_account=open_world_state[callee_address],
            caller=BitVec("caller{}".format(next_transaction_id), 256),
            identifier=next_transaction_id,
            call_data=Calldata(next_transaction_id),
            gas_price=BitVec("gas_price{}".format(next_transaction_id), 256),
            call_value=BitVec("call_value{}".format(next_transaction_id), 256),
            origin=BitVec("origin{}".format(next_transaction_id), 256),
            call_data_type=CalldataType.SYMBOLIC,
        )
        _setup_global_state_for_execution(laser_evm, transaction)

    laser_evm.exec()


def execute_contract_creation(
    laser_evm, contract_initialization_code, contract_name=None
):
    """ Executes a contract creation transaction from all open states"""
    open_states = laser_evm.open_states[:]
    del laser_evm.open_states[:]

    new_account = laser_evm.world_state.create_account(
        0, concrete_storage=True, dynamic_loader=None
    )
    if contract_name:
        new_account.contract_name = contract_name

    for open_world_state in open_states:
        next_transaction_id = get_next_transaction_id()
        transaction = ContractCreationTransaction(
            open_world_state,
            BitVec("creator{}".format(next_transaction_id), 256),
            next_transaction_id,
            new_account,
            Disassembly(contract_initialization_code),
            [],
            BitVec("gas_price{}".format(next_transaction_id), 256),
            BitVec("call_value{}".format(next_transaction_id), 256),
            BitVec("origin{}".format(next_transaction_id), 256),
            CalldataType.SYMBOLIC,
        )
        _setup_global_state_for_execution(laser_evm, transaction)
    laser_evm.exec(True)

    return new_account


def _setup_global_state_for_execution(laser_evm, transaction):
    """ Sets up global state and cfg for a transactions execution"""
    global_state = transaction.initial_global_state()
    global_state.transaction_stack.append((transaction, None))

    new_node = Node(global_state.environment.active_account.contract_name)

    laser_evm.nodes[new_node.uid] = new_node
    if transaction.world_state.node:
        laser_evm.edges.append(
            Edge(
                transaction.world_state.node.uid,
                new_node.uid,
                edge_type=JumpType.Transaction,
                condition=None,
            )
        )

        global_state.mstate.constraints = transaction.world_state.node.constraints
        new_node.constraints = global_state.mstate.constraints

    global_state.world_state.transaction_sequence.append(transaction)
    global_state.node = new_node
    new_node.states.append(global_state)
    laser_evm.work_list.append(global_state)<|MERGE_RESOLUTION|>--- conflicted
+++ resolved
@@ -3,19 +3,12 @@
 
 from mythril.disassembler.disassembly import Disassembly
 from mythril.laser.ethereum.cfg import Node, Edge, JumpType
-<<<<<<< HEAD
 from mythril.laser.ethereum.state import CalldataType, Calldata
-from mythril.laser.ethereum.transaction.transaction_models import MessageCallTransaction, ContractCreationTransaction,\
-    get_next_transaction_id
-=======
-from mythril.laser.ethereum.state import CalldataType
 from mythril.laser.ethereum.transaction.transaction_models import (
     MessageCallTransaction,
     ContractCreationTransaction,
     get_next_transaction_id,
 )
-
->>>>>>> 94862635
 
 def execute_message_call(laser_evm, callee_address):
     """ Executes a message call transaction from all open states """
