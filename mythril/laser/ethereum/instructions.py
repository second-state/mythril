--- conflicted
+++ resolved
@@ -5,11 +5,7 @@
 import ethereum.opcodes as opcodes
 from ethereum import utils
 from z3 import BitVec, Extract, UDiv, simplify, Concat, ULT, UGT, BitVecNumRef, Not, \
-<<<<<<< HEAD
-    is_false, ExprRef
-=======
-    is_false, is_expr
->>>>>>> a78faeb0
+    is_false, is_expr, ExprRef
 from z3 import BitVecVal, If, BoolRef
 
 import mythril.laser.ethereum.util as helper
