import binascii
import logging
from copy import copy, deepcopy

from ethereum import utils
from z3 import (
    Extract,
    UDiv,
    simplify,
    Concat,
    ULT,
    UGT,
    BitVecNumRef,
    Not,
    is_false,
    is_expr,
    ExprRef,
    URem,
    SRem,
    BitVec,
    Solver,
    is_true,
    BitVecVal,
    If,
    BoolRef,
    Or,
)

import mythril.laser.ethereum.natives as natives
import mythril.laser.ethereum.util as helper
from mythril.laser.ethereum import util
from mythril.laser.ethereum.call import get_call_parameters
from mythril.laser.ethereum.evm_exceptions import (
    VmException,
    StackUnderflowException,
    InvalidJumpDestination,
    InvalidInstruction,
)
from mythril.laser.ethereum.keccak import KeccakFunctionManager
<<<<<<< HEAD
from mythril.laser.ethereum.state import GlobalState, CalldataType, Calldata
from mythril.laser.ethereum.transaction import MessageCallTransaction, TransactionStartSignal, \
    ContractCreationTransaction
from mythril.analysis.solver import get_model
=======
from mythril.laser.ethereum.state import GlobalState, CalldataType
from mythril.laser.ethereum.transaction import (
    MessageCallTransaction,
    TransactionStartSignal,
    ContractCreationTransaction,
)
>>>>>>> 94862635

TT256 = 2 ** 256
TT256M1 = 2 ** 256 - 1

keccak_function_manager = KeccakFunctionManager()


class StateTransition(object):
    """Decorator that handles global state copy and original return.

    This decorator calls the decorated instruction mutator function on a copy of the state that
    is passed to it. After the call, the resulting new states' program counter is automatically
    incremented if `increment_pc=True`.
    """

    def __init__(self, increment_pc=True):
        self.increment_pc = increment_pc

    @staticmethod
    def call_on_state_copy(func, func_obj, state):
        global_state_copy = copy(state)
        return func(func_obj, global_state_copy)

    def increment_states_pc(self, states):
        if self.increment_pc:
            for state in states:
                state.mstate.pc += 1
        return states

    def __call__(self, func):
        def wrapper(func_obj, global_state):
            new_global_states = self.call_on_state_copy(func, func_obj, global_state)
            return self.increment_states_pc(new_global_states)

        return wrapper


class Instruction:
    """
    Instruction class is used to mutate a state according to the current instruction
    """

    def __init__(self, op_code, dynamic_loader):
        self.dynamic_loader = dynamic_loader
        self.op_code = op_code

    def evaluate(self, global_state, post=False):
        """ Performs the mutation for this instruction """
        # Generalize some ops
        logging.debug("Evaluating {}".format(self.op_code))
        op = self.op_code.lower()
        if self.op_code.startswith("PUSH"):
            op = "push"
        elif self.op_code.startswith("DUP"):
            op = "dup"
        elif self.op_code.startswith("SWAP"):
            op = "swap"
        elif self.op_code.startswith("LOG"):
            op = "log"

        instruction_mutator = (
            getattr(self, op + "_", None)
            if not post
            else getattr(self, op + "_" + "post", None)
        )

        if instruction_mutator is None:
            raise NotImplementedError

        return instruction_mutator(global_state)

    @StateTransition()
    def jumpdest_(self, global_state):
        return [global_state]

    @StateTransition()
    def push_(self, global_state):
        push_instruction = global_state.get_current_instruction()
        push_value = push_instruction["argument"][2:]

        try:
            length_of_value = 2 * int(push_instruction["opcode"][4:])
        except ValueError:
            raise VmException("Invalid Push instruction")

        push_value += "0" * max(length_of_value - len(push_value), 0)
        global_state.mstate.stack.append(BitVecVal(int(push_value, 16), 256))
        return [global_state]

    @StateTransition()
    def dup_(self, global_state):
        value = int(global_state.get_current_instruction()["opcode"][3:], 10)
        global_state.mstate.stack.append(global_state.mstate.stack[-value])
        return [global_state]

    @StateTransition()
    def swap_(self, global_state):
        depth = int(self.op_code[4:])
        stack = global_state.mstate.stack
        stack[-depth - 1], stack[-1] = stack[-1], stack[-depth - 1]
        return [global_state]

    @StateTransition()
    def pop_(self, global_state):
        global_state.mstate.stack.pop()
        return [global_state]

    @StateTransition()
    def and_(self, global_state):
        stack = global_state.mstate.stack
        op1, op2 = stack.pop(), stack.pop()
        if type(op1) == BoolRef:
            op1 = If(op1, BitVecVal(1, 256), BitVecVal(0, 256))
        if type(op2) == BoolRef:
            op2 = If(op2, BitVecVal(1, 256), BitVecVal(0, 256))
        stack.append(op1 & op2)

        return [global_state]

    @StateTransition()
    def or_(self, global_state):
        stack = global_state.mstate.stack
        op1, op2 = stack.pop(), stack.pop()

        if type(op1) == BoolRef:
            op1 = If(op1, BitVecVal(1, 256), BitVecVal(0, 256))

        if type(op2) == BoolRef:
            op2 = If(op2, BitVecVal(1, 256), BitVecVal(0, 256))

        stack.append(op1 | op2)

        return [global_state]

    @StateTransition()
    def xor_(self, global_state):
        mstate = global_state.mstate
        mstate.stack.append(mstate.stack.pop() ^ mstate.stack.pop())
        return [global_state]

    @StateTransition()
    def not_(self, global_state: GlobalState):
        mstate = global_state.mstate
        mstate.stack.append(TT256M1 - mstate.stack.pop())
        return [global_state]

    @StateTransition()
    def byte_(self, global_state):
        mstate = global_state.mstate
        op0, op1 = mstate.stack.pop(), mstate.stack.pop()
        if not isinstance(op1, ExprRef):
            op1 = BitVecVal(op1, 256)
        try:
            index = util.get_concrete_int(op0)
            offset = (31 - index) * 8
            if offset >= 0:
                result = simplify(
                    Concat(BitVecVal(0, 248), Extract(offset + 7, offset, op1))
                )
            else:
                result = 0
        except TypeError:
            logging.debug("BYTE: Unsupported symbolic byte offset")
            result = global_state.new_bitvec(
                str(simplify(op1)) + "[" + str(simplify(op0)) + "]", 256
            )

        mstate.stack.append(result)
        return [global_state]

    # Arithmetic
    @StateTransition()
    def add_(self, global_state):
        global_state.mstate.stack.append(
            (
                helper.pop_bitvec(global_state.mstate)
                + helper.pop_bitvec(global_state.mstate)
            )
        )
        return [global_state]

    @StateTransition()
    def sub_(self, global_state):
        global_state.mstate.stack.append(
            (
                helper.pop_bitvec(global_state.mstate)
                - helper.pop_bitvec(global_state.mstate)
            )
        )
        return [global_state]

    @StateTransition()
    def mul_(self, global_state):
        global_state.mstate.stack.append(
            (
                helper.pop_bitvec(global_state.mstate)
                * helper.pop_bitvec(global_state.mstate)
            )
        )
        return [global_state]

    @StateTransition()
    def div_(self, global_state):
        op0, op1 = (
            util.pop_bitvec(global_state.mstate),
            util.pop_bitvec(global_state.mstate),
        )
        if op1 == 0:
            global_state.mstate.stack.append(BitVecVal(0, 256))
        else:
            global_state.mstate.stack.append(UDiv(op0, op1))
        return [global_state]

    @StateTransition()
    def sdiv_(self, global_state):
        s0, s1 = (
            util.pop_bitvec(global_state.mstate),
            util.pop_bitvec(global_state.mstate),
        )
        if s1 == 0:
            global_state.mstate.stack.append(BitVecVal(0, 256))
        else:
            global_state.mstate.stack.append(s0 / s1)
        return [global_state]

    @StateTransition()
    def mod_(self, global_state):
        s0, s1 = (
            util.pop_bitvec(global_state.mstate),
            util.pop_bitvec(global_state.mstate),
        )
        global_state.mstate.stack.append(0 if s1 == 0 else URem(s0, s1))
        return [global_state]

    @StateTransition()
    def smod_(self, global_state):
        s0, s1 = (
            util.pop_bitvec(global_state.mstate),
            util.pop_bitvec(global_state.mstate),
        )
        global_state.mstate.stack.append(0 if s1 == 0 else SRem(s0, s1))
        return [global_state]

    @StateTransition()
    def addmod_(self, global_state):
        s0, s1, s2 = (
            util.pop_bitvec(global_state.mstate),
            util.pop_bitvec(global_state.mstate),
            util.pop_bitvec(global_state.mstate),
        )
        global_state.mstate.stack.append(URem(URem(s0, s2) + URem(s1, s2), s2))
        return [global_state]

    @StateTransition()
    def mulmod_(self, global_state):
        s0, s1, s2 = (
            util.pop_bitvec(global_state.mstate),
            util.pop_bitvec(global_state.mstate),
            util.pop_bitvec(global_state.mstate),
        )
        global_state.mstate.stack.append(URem(URem(s0, s2) * URem(s1, s2), s2))
        return [global_state]

    @StateTransition()
    def exp_(self, global_state):
        state = global_state.mstate
        base, exponent = util.pop_bitvec(state), util.pop_bitvec(state)

        if (type(base) != BitVecNumRef) or (type(exponent) != BitVecNumRef):
            state.stack.append(
                global_state.new_bitvec(
                    "(" + str(simplify(base)) + ")**(" + str(simplify(exponent)) + ")",
                    256,
                )
            )
        else:
            state.stack.append(pow(base.as_long(), exponent.as_long(), 2 ** 256))

        return [global_state]

    @StateTransition()
    def signextend_(self, global_state):
        state = global_state.mstate
        s0, s1 = state.stack.pop(), state.stack.pop()

        try:
            s0 = util.get_concrete_int(s0)
            s1 = util.get_concrete_int(s1)
        except TypeError:
            return []

        if s0 <= 31:
            testbit = s0 * 8 + 7
            if s1 & (1 << testbit):
                state.stack.append(s1 | (TT256 - (1 << testbit)))
            else:
                state.stack.append(s1 & ((1 << testbit) - 1))
        else:
            state.stack.append(s1)

        return [global_state]

    # Comparisons
    @StateTransition()
    def lt_(self, global_state):
        state = global_state.mstate
        exp = ULT(util.pop_bitvec(state), util.pop_bitvec(state))
        state.stack.append(exp)
        return [global_state]

    @StateTransition()
    def gt_(self, global_state):
        state = global_state.mstate
        exp = UGT(util.pop_bitvec(state), util.pop_bitvec(state))
        state.stack.append(exp)
        return [global_state]

    @StateTransition()
    def slt_(self, global_state):
        state = global_state.mstate
        exp = util.pop_bitvec(state) < util.pop_bitvec(state)
        state.stack.append(exp)
        return [global_state]

    @StateTransition()
    def sgt_(self, global_state):
        state = global_state.mstate

        exp = util.pop_bitvec(state) > util.pop_bitvec(state)
        state.stack.append(exp)
        return [global_state]

    @StateTransition()
    def eq_(self, global_state):
        state = global_state.mstate

        op1 = state.stack.pop()
        op2 = state.stack.pop()

        if type(op1) == BoolRef:
            op1 = If(op1, BitVecVal(1, 256), BitVecVal(0, 256))

        if type(op2) == BoolRef:
            op2 = If(op2, BitVecVal(1, 256), BitVecVal(0, 256))

        exp = op1 == op2

        state.stack.append(exp)
        return [global_state]

    @StateTransition()
    def iszero_(self, global_state):
        state = global_state.mstate

        val = state.stack.pop()
        exp = val == False if type(val) == BoolRef else val == 0
        state.stack.append(exp)

        return [global_state]

    # Call data
    @StateTransition()
    def callvalue_(self, global_state):
        state = global_state.mstate
        environment = global_state.environment
        state.stack.append(environment.callvalue)

        return [global_state]

    @StateTransition()
    def calldataload_(self, global_state):
        state = global_state.mstate
        environment = global_state.environment
        op0 = state.stack.pop()

<<<<<<< HEAD
        state.stack.append(environment.calldata.get_word_at(op0))
=======
        try:
            offset = util.get_concrete_int(simplify(op0))
            b = environment.calldata[offset]
        except TypeError:
            logging.debug("CALLDATALOAD: Unsupported symbolic index")
            state.stack.append(
                global_state.new_bitvec(
                    "calldata_"
                    + str(environment.active_account.contract_name)
                    + "["
                    + str(simplify(op0))
                    + "]",
                    256,
                )
            )
            return [global_state]
        except IndexError:
            logging.debug("Calldata not set, using symbolic variable instead")
            state.stack.append(
                global_state.new_bitvec(
                    "calldata_"
                    + str(environment.active_account.contract_name)
                    + "["
                    + str(simplify(op0))
                    + "]",
                    256,
                )
            )
            return [global_state]

        if type(b) == int:

            try:
                val = b"".join(
                    [
                        calldata.to_bytes(1, byteorder="big")
                        for calldata in environment.calldata[offset : offset + 32]
                    ]
                )

                logging.debug(
                    "Final value: " + str(int.from_bytes(val, byteorder="big"))
                )
                state.stack.append(BitVecVal(int.from_bytes(val, byteorder="big"), 256))

            except (TypeError, AttributeError):
                state.stack.append(
                    global_state.new_bitvec(
                        "calldata_"
                        + str(environment.active_account.contract_name)
                        + "["
                        + str(simplify(op0))
                        + "]",
                        256,
                    )
                )
        else:
            # symbolic variable
            state.stack.append(
                global_state.new_bitvec(
                    "calldata_"
                    + str(environment.active_account.contract_name)
                    + "["
                    + str(simplify(op0))
                    + "]",
                    256,
                )
            )

>>>>>>> 94862635
        return [global_state]

    @StateTransition()
    def calldatasize_(self, global_state):
        state = global_state.mstate
        environment = global_state.environment
<<<<<<< HEAD
        state.stack.append(environment.calldata.calldatasize)
=======
        if environment.calldata_type == CalldataType.SYMBOLIC:
            state.stack.append(
                global_state.new_bitvec(
                    "calldatasize_" + environment.active_account.contract_name, 256
                )
            )
        else:
            state.stack.append(BitVecVal(len(environment.calldata), 256))
>>>>>>> 94862635
        return [global_state]

    @StateTransition()
    def calldatacopy_(self, global_state):
        state = global_state.mstate
        environment = global_state.environment
        op0, op1, op2 = state.stack.pop(), state.stack.pop(), state.stack.pop()

        try:
            mstart = util.get_concrete_int(op0)
        except TypeError:
            logging.debug("Unsupported symbolic memory offset in CALLDATACOPY")
            return [global_state]

        dstart_sym = False
        try:
            dstart = util.get_concrete_int(op1)
        except TypeError:
            logging.debug("Unsupported symbolic calldata offset in CALLDATACOPY")
            dstart = simplify(op1)
            dstart_sym = True

        size_sym = False
        try:
            size = util.get_concrete_int(op2)
        except TypeError:
            logging.debug("Unsupported symbolic size in CALLDATACOPY")
            size = simplify(op2)
            size_sym = True

        if size_sym:
            state.mem_extend(mstart, 1)
            state.memory[mstart] = global_state.new_bitvec(
                "calldata_"
                + str(environment.active_account.contract_name)
                + "["
                + str(dstart)
                + ": + "
                + str(size)
                + "]",
                256,
            )
            return [global_state]

        if size > 0:
            try:
                state.mem_extend(mstart, size)
            except TypeError:
                logging.debug(
                    "Memory allocation error: mstart = "
                    + str(mstart)
                    + ", size = "
                    + str(size)
                )
                state.mem_extend(mstart, 1)
                state.memory[mstart] = global_state.new_bitvec(
                    "calldata_"
                    + str(environment.active_account.contract_name)
                    + "["
                    + str(dstart)
                    + ": + "
                    + str(size)
                    + "]",
                    256,
                )
                return [global_state]

            try:
                i_data = dstart

                new_memory = []
                for i in range(size):
                    new_memory.append(environment.calldata[i_data])
                    i_data = i_data + 1 if isinstance(i_data, int) else simplify(i_data + 1)

                for i in range(0, len(new_memory), 32):
                    state.memory[i+mstart] = simplify(Concat(new_memory[i:i+32]))
            except IndexError:
                logging.debug("Exception copying calldata to memory")

                state.memory[mstart] = global_state.new_bitvec(
                    "calldata_"
                    + str(environment.active_account.contract_name)
                    + "["
                    + str(dstart)
                    + ": + "
                    + str(size)
                    + "]",
                    256,
                )
        return [global_state]

    # Environment
    @StateTransition()
    def address_(self, global_state):
        state = global_state.mstate
        environment = global_state.environment
        state.stack.append(environment.address)
        return [global_state]

    @StateTransition()
    def balance_(self, global_state):
        state = global_state.mstate
        address = state.stack.pop()
        state.stack.append(global_state.new_bitvec("balance_at_" + str(address), 256))
        return [global_state]

    @StateTransition()
    def origin_(self, global_state):
        state = global_state.mstate
        environment = global_state.environment
        state.stack.append(environment.origin)
        return [global_state]

    @StateTransition()
    def caller_(self, global_state):
        state = global_state.mstate
        environment = global_state.environment
        state.stack.append(environment.sender)
        return [global_state]

    @StateTransition()
    def codesize_(self, global_state):
        state = global_state.mstate
        environment = global_state.environment
        disassembly = environment.code
        state.stack.append(len(disassembly.bytecode) // 2)
        return [global_state]

    @StateTransition()
    def sha3_(self, global_state):
        global keccak_function_manager

        state = global_state.mstate
        op0, op1 = state.stack.pop(), state.stack.pop()

        try:
            index, length = util.get_concrete_int(op0), util.get_concrete_int(op1)
        except TypeError:
            # Can't access symbolic memory offsets
            if is_expr(op0):
                op0 = simplify(op0)
            state.stack.append(BitVec("KECCAC_mem[" + str(op0) + "]", 256))
            return [global_state]

        try:
            state.mem_extend(index, length)
            data = b"".join(
                [
                    util.get_concrete_int(i).to_bytes(1, byteorder="big")
                    for i in state.memory[index : index + length]
                ]
            )

        except TypeError:
            argument = str(state.memory[index]).replace(" ", "_")

            result = BitVec("KECCAC[{}]".format(argument), 256)
            keccak_function_manager.add_keccak(result, state.memory[index])
            state.stack.append(result)
            return [global_state]

        keccak = utils.sha3(utils.bytearray_to_bytestr(data))
        logging.debug("Computed SHA3 Hash: " + str(binascii.hexlify(keccak)))

        state.stack.append(BitVecVal(util.concrete_int_from_bytes(keccak, 0), 256))
        return [global_state]

    @StateTransition()
    def gasprice_(self, global_state):
        global_state.mstate.stack.append(global_state.new_bitvec("gasprice", 256))
        return [global_state]

    @StateTransition()
    def codecopy_(self, global_state):
        memory_offset, code_offset, size = (
            global_state.mstate.stack.pop(),
            global_state.mstate.stack.pop(),
            global_state.mstate.stack.pop(),
        )

        try:
            concrete_memory_offset = helper.get_concrete_int(memory_offset)
        except TypeError:
            logging.debug("Unsupported symbolic memory offset in CODECOPY")
            return [global_state]

        try:
            concrete_size = helper.get_concrete_int(size)
            global_state.mstate.mem_extend(concrete_memory_offset, concrete_size)
        except TypeError:
            # except both attribute error and Exception
            global_state.mstate.mem_extend(concrete_memory_offset, 1)
            global_state.mstate.memory[
                concrete_memory_offset
            ] = global_state.new_bitvec(
                "code({})".format(
                    global_state.environment.active_account.contract_name
                ),
                256,
            )
            return [global_state]

        try:
            concrete_code_offset = helper.get_concrete_int(code_offset)
        except TypeError:
            logging.debug("Unsupported symbolic code offset in CODECOPY")
            global_state.mstate.mem_extend(concrete_memory_offset, concrete_size)
            for i in range(concrete_size):
                global_state.mstate.memory[
                    concrete_memory_offset + i
                ] = global_state.new_bitvec(
                    "code({})".format(
                        global_state.environment.active_account.contract_name
                    ),
                    256,
                )
            return [global_state]

        bytecode = global_state.environment.code.bytecode

        if concrete_size == 0 and isinstance(
            global_state.current_transaction, ContractCreationTransaction
        ):
            if concrete_code_offset >= len(global_state.environment.code.bytecode) // 2:
                global_state.mstate.mem_extend(concrete_memory_offset, 1)
                global_state.mstate.memory[
                    concrete_memory_offset
                ] = global_state.new_bitvec(
                    "code({})".format(
                        global_state.environment.active_account.contract_name
                    ),
                    256,
                )
                return [global_state]

        for i in range(concrete_size):
            if 2 * (concrete_code_offset + i + 1) <= len(bytecode):
                global_state.mstate.memory[concrete_memory_offset + i] = int(
                    bytecode[
                        2
                        * (concrete_code_offset + i) : 2
                        * (concrete_code_offset + i + 1)
                    ],
                    16,
                )
            else:
                global_state.mstate.memory[
                    concrete_memory_offset + i
                ] = global_state.new_bitvec(
                    "code({})".format(
                        global_state.environment.active_account.contract_name
                    ),
                    256,
                )

        return [global_state]

    @StateTransition()
    def extcodesize_(self, global_state):
        state = global_state.mstate
        addr = state.stack.pop()
        environment = global_state.environment
        try:
            addr = hex(helper.get_concrete_int(addr))
        except TypeError:
            logging.info("unsupported symbolic address for EXTCODESIZE")
            state.stack.append(global_state.new_bitvec("extcodesize_" + str(addr), 256))
            return [global_state]

        try:
            code = self.dynamic_loader.dynld(environment.active_account.address, addr)
        except Exception as e:
            logging.info("error accessing contract storage due to: " + str(e))
            state.stack.append(global_state.new_bitvec("extcodesize_" + str(addr), 256))
            return [global_state]

        if code is None:
            state.stack.append(0)
        else:
            state.stack.append(len(code.bytecode) // 2)

        return [global_state]

    @StateTransition()
    def extcodecopy_(self, global_state):
        # FIXME: not implemented
        state = global_state.mstate
        addr = state.stack.pop()
        start, s2, size = state.stack.pop(), state.stack.pop(), state.stack.pop()
        return [global_state]

    @StateTransition()
    def returndatasize_(self, global_state):
        global_state.mstate.stack.append(global_state.new_bitvec("returndatasize", 256))
        return [global_state]

    @StateTransition()
    def blockhash_(self, global_state):
        state = global_state.mstate
        blocknumber = state.stack.pop()
        state.stack.append(
            global_state.new_bitvec("blockhash_block_" + str(blocknumber), 256)
        )
        return [global_state]

    @StateTransition()
    def coinbase_(self, global_state):
        global_state.mstate.stack.append(global_state.new_bitvec("coinbase", 256))
        return [global_state]

    @StateTransition()
    def timestamp_(self, global_state):
        global_state.mstate.stack.append(global_state.new_bitvec("timestamp", 256))
        return [global_state]

    @StateTransition()
    def number_(self, global_state):
        global_state.mstate.stack.append(global_state.new_bitvec("block_number", 256))
        return [global_state]

    @StateTransition()
    def difficulty_(self, global_state):
        global_state.mstate.stack.append(
            global_state.new_bitvec("block_difficulty", 256)
        )
        return [global_state]

    @StateTransition()
    def gaslimit_(self, global_state):
        global_state.mstate.stack.append(global_state.new_bitvec("block_gaslimit", 256))
        return [global_state]

    # Memory operations
    @StateTransition()
    def mload_(self, global_state):
        state = global_state.mstate
        op0 = state.stack.pop()

        logging.debug("MLOAD[" + str(op0) + "]")

        try:
            offset = util.get_concrete_int(op0)
        except TypeError:
            logging.debug("Can't MLOAD from symbolic index")
            data = global_state.new_bitvec("mem[" + str(simplify(op0)) + "]", 256)
            state.stack.append(data)
            return [global_state]

        try:
            data = util.concrete_int_from_bytes(state.memory, offset)
        except IndexError:  # Memory slot not allocated
            data = global_state.new_bitvec("mem[" + str(offset) + "]", 256)
        except TypeError:  # Symbolic memory
            data = state.memory[offset]

        logging.debug("Load from memory[" + str(offset) + "]: " + str(data))

        state.stack.append(data)
        return [global_state]

    @StateTransition()
    def mstore_(self, global_state):
        state = global_state.mstate
        op0, value = state.stack.pop(), state.stack.pop()

        try:
            mstart = util.get_concrete_int(op0)
        except TypeError:
            logging.debug("MSTORE to symbolic index. Not supported")
            return [global_state]

        try:
            state.mem_extend(mstart, 32)
        except Exception:
            logging.debug(
                "Error extending memory, mstart = " + str(mstart) + ", size = 32"
            )

        logging.debug("MSTORE to mem[" + str(mstart) + "]: " + str(value))

        try:
            # Attempt to concretize value
            _bytes = util.concrete_int_to_bytes(value)
            state.memory[mstart : mstart + len(_bytes)] = _bytes
        except:
            try:
                state.memory[mstart] = value
            except TypeError:
                logging.debug("Invalid memory access")

        return [global_state]

    @StateTransition()
    def mstore8_(self, global_state):
        state = global_state.mstate
        op0, value = state.stack.pop(), state.stack.pop()

        try:
            offset = util.get_concrete_int(op0)
        except TypeError:
            logging.debug("MSTORE to symbolic index. Not supported")
            return [global_state]

        state.mem_extend(offset, 1)

        state.memory[offset] = value % 256
        return [global_state]

    @StateTransition()
    def sload_(self, global_state):
        global keccak_function_manager

        state = global_state.mstate
        index = state.stack.pop()
        logging.debug("Storage access at index " + str(index))

        try:
            index = util.get_concrete_int(index)
            return self._sload_helper(global_state, index)

        except TypeError:
            if not keccak_function_manager.is_keccak(index):
                return self._sload_helper(global_state, str(index))

            storage_keys = global_state.environment.active_account.storage.keys()
            keccak_keys = list(filter(keccak_function_manager.is_keccak, storage_keys))

            results = []
            constraints = []

            for keccak_key in keccak_keys:
                key_argument = keccak_function_manager.get_argument(keccak_key)
                index_argument = keccak_function_manager.get_argument(index)
                constraints.append((keccak_key, key_argument == index_argument))

            for (keccak_key, constraint) in constraints:
                if constraint in state.constraints:
                    results += self._sload_helper(
                        global_state, keccak_key, [constraint]
                    )
            if len(results) > 0:
                return results

            for (keccak_key, constraint) in constraints:
                results += self._sload_helper(
                    copy(global_state), keccak_key, [constraint]
                )
            if len(results) > 0:
                return results

            return self._sload_helper(global_state, str(index))

    @staticmethod
    def _sload_helper(global_state, index, constraints=None):
        try:
            data = global_state.environment.active_account.storage[index]
        except KeyError:
            data = global_state.new_bitvec("storage_" + str(index), 256)
            global_state.environment.active_account.storage[index] = data

        if constraints is not None:
            global_state.mstate.constraints += constraints

        global_state.mstate.stack.append(data)
        return [global_state]

    @staticmethod
    def _get_constraints(keccak_keys, this_key, argument):
        global keccak_function_manager
        for keccak_key in keccak_keys:
            if keccak_key == this_key:
                continue
            keccak_argument = keccak_function_manager.get_argument(keccak_key)
            yield keccak_argument != argument

    @StateTransition()
    def sstore_(self, global_state):
        global keccak_function_manager
        state = global_state.mstate
        index, value = state.stack.pop(), state.stack.pop()

        logging.debug("Write to storage[" + str(index) + "]")

        try:
            index = util.get_concrete_int(index)
            return self._sstore_helper(global_state, index, value)
        except TypeError:
            is_keccak = keccak_function_manager.is_keccak(index)
            if not is_keccak:
                return self._sstore_helper(global_state, str(index), value)

            storage_keys = global_state.environment.active_account.storage.keys()
            keccak_keys = filter(keccak_function_manager.is_keccak, storage_keys)

            solver = Solver()
            solver.set(timeout=1000)

            results = []
            new = False

            for keccak_key in keccak_keys:
                key_argument = keccak_function_manager.get_argument(keccak_key)
                index_argument = keccak_function_manager.get_argument(index)

                if is_true(key_argument == index_argument):
                    return self._sstore_helper(
                        copy(global_state),
                        keccak_key,
                        value,
                        key_argument == index_argument,
                    )

                results += self._sstore_helper(
                    copy(global_state),
                    keccak_key,
                    value,
                    key_argument == index_argument,
                )

                new = Or(new, key_argument != index_argument)

            if len(results) > 0:
                results += self._sstore_helper(
                    copy(global_state), str(index), value, new
                )
                return results

            return self._sstore_helper(global_state, str(index), value)

    @staticmethod
    def _sstore_helper(global_state, index, value, constraint=None):
        try:
            global_state.environment.active_account = deepcopy(
                global_state.environment.active_account
            )
            global_state.accounts[
                global_state.environment.active_account.address
            ] = global_state.environment.active_account

            global_state.environment.active_account.storage[index] = (
                value if not isinstance(value, ExprRef) else simplify(value)
            )
        except KeyError:
            logging.debug("Error writing to storage: Invalid index")

        if constraint is not None:
            global_state.mstate.constraints.append(constraint)

        return [global_state]

    @StateTransition(increment_pc=False)
    def jump_(self, global_state):
        state = global_state.mstate
        disassembly = global_state.environment.code
        try:
            jump_addr = util.get_concrete_int(state.stack.pop())
        except TypeError:
            raise InvalidJumpDestination("Invalid jump argument (symbolic address)")
        except IndexError:
            raise StackUnderflowException()

        index = util.get_instruction_index(disassembly.instruction_list, jump_addr)
        if index is None:
            raise InvalidJumpDestination("JUMP to invalid address")

        op_code = disassembly.instruction_list[index]["opcode"]

        if op_code != "JUMPDEST":
            raise InvalidJumpDestination(
                "Skipping JUMP to invalid destination (not JUMPDEST): " + str(jump_addr)
            )

        new_state = copy(global_state)
        new_state.mstate.pc = index
        new_state.mstate.depth += 1

        return [new_state]

    @StateTransition(increment_pc=False)
    def jumpi_(self, global_state):
        state = global_state.mstate
        disassembly = global_state.environment.code
        states = []

        op0, condition = state.stack.pop(), state.stack.pop()

        try:
            jump_addr = util.get_concrete_int(op0)
        except TypeError:
            logging.debug("Skipping JUMPI to invalid destination.")
            global_state.mstate.pc += 1
            return [global_state]

        # False case
        negated = (
            simplify(Not(condition)) if type(condition) == BoolRef else condition == 0
        )

        if (type(negated) == bool and negated) or (
            type(negated) == BoolRef and not is_false(negated)
        ):
            new_state = copy(global_state)
            new_state.mstate.depth += 1
            new_state.mstate.pc += 1
            new_state.mstate.constraints.append(negated)
            states.append(new_state)
        else:
            logging.debug("Pruned unreachable states.")

        # True case

        # Get jump destination
        index = util.get_instruction_index(disassembly.instruction_list, jump_addr)
        if not index:
            logging.debug("Invalid jump destination: " + str(jump_addr))
            return states

        instr = disassembly.instruction_list[index]

        condi = simplify(condition) if type(condition) == BoolRef else condition != 0
        if instr["opcode"] == "JUMPDEST":
            if (type(condi) == bool and condi) or (
                type(condi) == BoolRef and not is_false(condi)
            ):
                new_state = copy(global_state)
                new_state.mstate.pc = index
                new_state.mstate.depth += 1
                new_state.mstate.constraints.append(condi)
                states.append(new_state)
            else:
                logging.debug("Pruned unreachable states.")
        return states

    @StateTransition()
    def pc_(self, global_state):
        global_state.mstate.stack.append(global_state.mstate.pc - 1)
        return [global_state]

    @StateTransition()
    def msize_(self, global_state):
        global_state.mstate.stack.append(global_state.new_bitvec("msize", 256))
        return [global_state]

    @StateTransition()
    def gas_(self, global_state):
        global_state.mstate.stack.append(global_state.new_bitvec("gas", 256))
        return [global_state]

    @StateTransition()
    def log_(self, global_state):
        # TODO: implement me
        state = global_state.mstate
        dpth = int(self.op_code[3:])
        state.stack.pop(), state.stack.pop()
        [state.stack.pop() for _ in range(dpth)]
        # Not supported
        return [global_state]

    @StateTransition()
    def create_(self, global_state):
        # TODO: implement me
        state = global_state.mstate
        state.stack.pop(), state.stack.pop(), state.stack.pop()
        # Not supported
        state.stack.append(0)
        return [global_state]

    @StateTransition()
    def return_(self, global_state):
        state = global_state.mstate
        offset, length = state.stack.pop(), state.stack.pop()
        return_data = [global_state.new_bitvec("return_data", 256)]
        try:
            return_data = state.memory[
                util.get_concrete_int(offset) : util.get_concrete_int(offset + length)
            ]
        except TypeError:
            logging.debug("Return with symbolic length or offset. Not supported")
        global_state.current_transaction.end(global_state, return_data)

    @StateTransition()
    def suicide_(self, global_state):
        target = global_state.mstate.stack.pop()

        # Often the target of the suicide instruction will be symbolic
        # If it isn't then well transfer the balance to the indicated contract
        if isinstance(target, BitVecNumRef):
            target = "0x" + hex(target.as_long())[-40:]
        if isinstance(target, str):
            try:
                global_state.world_state[
                    target
                ].balance += global_state.environment.active_account.balance
            except KeyError:
                global_state.world_state.create_account(
                    address=target,
                    balance=global_state.environment.active_account.balance,
                )

        global_state.environment.active_account.balance = 0
        global_state.environment.active_account.deleted = True

        global_state.current_transaction.end(global_state)

    @StateTransition()
    def revert_(self, global_state):
        state = global_state.mstate
        offset, length = state.stack.pop(), state.stack.pop()
        return_data = [global_state.new_bitvec("return_data", 256)]
        try:
            return_data = state.memory[
                util.get_concrete_int(offset) : util.get_concrete_int(offset + length)
            ]
        except TypeError:
            logging.debug("Return with symbolic length or offset. Not supported")
        global_state.current_transaction.end(
            global_state, return_data=return_data, revert=True
        )

    @StateTransition()
    def assert_fail_(self, global_state):
        # 0xfe: designated invalid opcode
        raise InvalidInstruction

    @StateTransition()
    def invalid_(self, global_state):
        raise InvalidInstruction

    @StateTransition()
    def stop_(self, global_state):
        global_state.current_transaction.end(global_state)

    @StateTransition()
    def call_(self, global_state):

        instr = global_state.get_current_instruction()
        environment = global_state.environment

        try:
            callee_address, callee_account, call_data, value, call_data_type, gas, memory_out_offset, memory_out_size = get_call_parameters(
                global_state, self.dynamic_loader, True
            )
        except ValueError as e:
            logging.debug(
                "Could not determine required parameters for call, putting fresh symbol on the stack. \n{}".format(
                    e
                )
            )
            # TODO: decide what to do in this case
            global_state.mstate.stack.append(
                global_state.new_bitvec("retval_" + str(instr["address"]), 256)
            )
            return [global_state]
        global_state.mstate.stack.append(
            global_state.new_bitvec("retval_" + str(instr["address"]), 256)
        )

        if 0 < int(callee_address, 16) < 5:
            logging.info("Native contract called: " + callee_address)
            if call_data == [] and call_data_type == CalldataType.SYMBOLIC:
                logging.debug("CALL with symbolic data not supported")
                return [global_state]

            try:
                mem_out_start = helper.get_concrete_int(memory_out_offset)
                mem_out_sz = memory_out_size.as_long()
            except TypeError:
                logging.debug("CALL with symbolic start or offset not supported")
                return [global_state]

            global_state.mstate.mem_extend(mem_out_start, mem_out_sz)
            call_address_int = int(callee_address, 16)
            try:
                data = natives.native_contracts(call_address_int, call_data)
            except natives.NativeContractException:
                contract_list = ["ecerecover", "sha256", "ripemd160", "identity"]
                for i in range(mem_out_sz):
                    global_state.mstate.memory[
                        mem_out_start + i
                    ] = global_state.new_bitvec(
                        contract_list[call_address_int - 1]
                        + "("
                        + str(call_data)
                        + ")",
                        256,
                    )

                return [global_state]

            for i in range(
                min(len(data), mem_out_sz)
            ):  # If more data is used then it's chopped off
                global_state.mstate.memory[mem_out_start + i] = data[i]

            # TODO: maybe use BitVec here constrained to 1
            return [global_state]

        transaction = MessageCallTransaction(
            global_state.world_state,
            callee_account,
            BitVecVal(int(environment.active_account.address, 16), 256),
            call_data=call_data,
            gas_price=environment.gasprice,
            call_value=value,
            origin=environment.origin,
            call_data_type=call_data_type,
        )
        raise TransactionStartSignal(transaction, self.op_code)

    @StateTransition()
    def call_post(self, global_state):
        instr = global_state.get_current_instruction()

        try:
            _, _, _, _, _, _, memory_out_offset, memory_out_size = get_call_parameters(
                global_state, self.dynamic_loader, True
            )
        except ValueError as e:
            logging.info(
                "Could not determine required parameters for call, putting fresh symbol on the stack. \n{}".format(
                    e
                )
            )
            global_state.mstate.stack.append(
                global_state.new_bitvec("retval_" + str(instr["address"]), 256)
            )
            return [global_state]

        if global_state.last_return_data is None:
            # Put return value on stack
            return_value = global_state.new_bitvec(
                "retval_" + str(instr["address"]), 256
            )
            global_state.mstate.stack.append(return_value)
            global_state.mstate.constraints.append(return_value == 0)

            return [global_state]

        try:
            memory_out_offset = (
                util.get_concrete_int(memory_out_offset)
                if isinstance(memory_out_offset, ExprRef)
                else memory_out_offset
            )
            memory_out_size = (
                util.get_concrete_int(memory_out_size)
                if isinstance(memory_out_size, ExprRef)
                else memory_out_size
            )
        except TypeError:
            global_state.mstate.stack.append(
                global_state.new_bitvec("retval_" + str(instr["address"]), 256)
            )
            return [global_state]

        # Copy memory
        global_state.mstate.mem_extend(
            memory_out_offset, min(memory_out_size, len(global_state.last_return_data))
        )
        for i in range(min(memory_out_size, len(global_state.last_return_data))):
            global_state.mstate.memory[
                i + memory_out_offset
            ] = global_state.last_return_data[i]

        # Put return value on stack
        return_value = global_state.new_bitvec("retval_" + str(instr["address"]), 256)
        global_state.mstate.stack.append(return_value)
        global_state.mstate.constraints.append(return_value == 1)

        return [global_state]

    @StateTransition()
    def callcode_(self, global_state):
        instr = global_state.get_current_instruction()
        environment = global_state.environment

        try:
            callee_address, callee_account, call_data, value, call_data_type, gas, _, _ = get_call_parameters(
                global_state, self.dynamic_loader, True
            )
        except ValueError as e:
            logging.info(
                "Could not determine required parameters for call, putting fresh symbol on the stack. \n{}".format(
                    e
                )
            )
            global_state.mstate.stack.append(
                global_state.new_bitvec("retval_" + str(instr["address"]), 256)
            )
            return [global_state]

        transaction = MessageCallTransaction(
            global_state.world_state,
            environment.active_account,
            environment.address,
            call_data=call_data,
            gas_price=environment.gasprice,
            call_value=value,
            origin=environment.origin,
            call_data_type=call_data_type,
            code=callee_account.code,
        )
        raise TransactionStartSignal(transaction, self.op_code)

    @StateTransition()
    def callcode_post(self, global_state):
        instr = global_state.get_current_instruction()

        try:
            _, _, _, _, _, _, memory_out_offset, memory_out_size = get_call_parameters(
                global_state, self.dynamic_loader, True
            )
        except ValueError as e:
            logging.info(
                "Could not determine required parameters for call, putting fresh symbol on the stack. \n{}".format(
                    e
                )
            )
            global_state.mstate.stack.append(
                global_state.new_bitvec("retval_" + str(instr["address"]), 256)
            )
            return [global_state]

        if global_state.last_return_data is None:
            # Put return value on stack
            return_value = global_state.new_bitvec(
                "retval_" + str(instr["address"]), 256
            )
            global_state.mstate.stack.append(return_value)
            global_state.mstate.constraints.append(return_value == 0)

            return [global_state]

        try:
            memory_out_offset = (
                util.get_concrete_int(memory_out_offset)
                if isinstance(memory_out_offset, ExprRef)
                else memory_out_offset
            )
            memory_out_size = (
                util.get_concrete_int(memory_out_size)
                if isinstance(memory_out_size, ExprRef)
                else memory_out_size
            )
        except TypeError:
            global_state.mstate.stack.append(
                global_state.new_bitvec("retval_" + str(instr["address"]), 256)
            )
            return [global_state]

        # Copy memory
        global_state.mstate.mem_extend(
            memory_out_offset, min(memory_out_size, len(global_state.last_return_data))
        )
        for i in range(min(memory_out_size, len(global_state.last_return_data))):
            global_state.mstate.memory[
                i + memory_out_offset
            ] = global_state.last_return_data[i]

        # Put return value on stack
        return_value = global_state.new_bitvec("retval_" + str(instr["address"]), 256)
        global_state.mstate.stack.append(return_value)
        global_state.mstate.constraints.append(return_value == 1)

        return [global_state]

    @StateTransition()
    def delegatecall_(self, global_state):
        instr = global_state.get_current_instruction()
        environment = global_state.environment

        try:
            callee_address, callee_account, call_data, _, call_data_type, gas, _, _ = get_call_parameters(
                global_state, self.dynamic_loader
            )
        except ValueError as e:
            logging.info(
                "Could not determine required parameters for call, putting fresh symbol on the stack. \n{}".format(
                    e
                )
            )
            global_state.mstate.stack.append(
                global_state.new_bitvec("retval_" + str(instr["address"]), 256)
            )
            return [global_state]

        transaction = MessageCallTransaction(
            global_state.world_state,
            environment.active_account,
            environment.sender,
            call_data,
            gas_price=environment.gasprice,
            call_value=environment.callvalue,
            origin=environment.origin,
            call_data_type=call_data_type,
            code=callee_account.code,
        )
        raise TransactionStartSignal(transaction, self.op_code)

    @StateTransition()
    def delegatecall_post(self, global_state):
        instr = global_state.get_current_instruction()

        try:
            _, _, _, _, _, _, memory_out_offset, memory_out_size = get_call_parameters(
                global_state, self.dynamic_loader
            )
        except ValueError as e:
            logging.info(
                "Could not determine required parameters for call, putting fresh symbol on the stack. \n{}".format(
                    e
                )
            )
            global_state.mstate.stack.append(
                global_state.new_bitvec("retval_" + str(instr["address"]), 256)
            )
            return [global_state]

        if global_state.last_return_data is None:
            # Put return value on stack
            return_value = global_state.new_bitvec(
                "retval_" + str(instr["address"]), 256
            )
            global_state.mstate.stack.append(return_value)
            global_state.mstate.constraints.append(return_value == 0)

            return [global_state]

        try:
            memory_out_offset = (
                util.get_concrete_int(memory_out_offset)
                if isinstance(memory_out_offset, ExprRef)
                else memory_out_offset
            )
            memory_out_size = (
                util.get_concrete_int(memory_out_size)
                if isinstance(memory_out_size, ExprRef)
                else memory_out_size
            )
        except TypeError:
            global_state.mstate.stack.append(
                global_state.new_bitvec("retval_" + str(instr["address"]), 256)
            )
            return [global_state]

            # Copy memory
        global_state.mstate.mem_extend(
            memory_out_offset, min(memory_out_size, len(global_state.last_return_data))
        )
        for i in range(min(memory_out_size, len(global_state.last_return_data))):
            global_state.mstate.memory[
                i + memory_out_offset
            ] = global_state.last_return_data[i]

        # Put return value on stack
        return_value = global_state.new_bitvec("retval_" + str(instr["address"]), 256)
        global_state.mstate.stack.append(return_value)
        global_state.mstate.constraints.append(return_value == 1)

        return [global_state]

    @StateTransition()
    def staticcall_(self, global_state):
        # TODO: implement me
        instr = global_state.get_current_instruction()
        global_state.mstate.stack.append(
            global_state.new_bitvec("retval_" + str(instr["address"]), 256)
        )
        return [global_state]<|MERGE_RESOLUTION|>--- conflicted
+++ resolved
@@ -37,19 +37,13 @@
     InvalidInstruction,
 )
 from mythril.laser.ethereum.keccak import KeccakFunctionManager
-<<<<<<< HEAD
 from mythril.laser.ethereum.state import GlobalState, CalldataType, Calldata
-from mythril.laser.ethereum.transaction import MessageCallTransaction, TransactionStartSignal, \
-    ContractCreationTransaction
-from mythril.analysis.solver import get_model
-=======
-from mythril.laser.ethereum.state import GlobalState, CalldataType
 from mythril.laser.ethereum.transaction import (
     MessageCallTransaction,
     TransactionStartSignal,
     ContractCreationTransaction,
 )
->>>>>>> 94862635
+from mythril.analysis.solver import get_model
 
 TT256 = 2 ** 256
 TT256M1 = 2 ** 256 - 1
@@ -425,97 +419,14 @@
         environment = global_state.environment
         op0 = state.stack.pop()
 
-<<<<<<< HEAD
         state.stack.append(environment.calldata.get_word_at(op0))
-=======
-        try:
-            offset = util.get_concrete_int(simplify(op0))
-            b = environment.calldata[offset]
-        except TypeError:
-            logging.debug("CALLDATALOAD: Unsupported symbolic index")
-            state.stack.append(
-                global_state.new_bitvec(
-                    "calldata_"
-                    + str(environment.active_account.contract_name)
-                    + "["
-                    + str(simplify(op0))
-                    + "]",
-                    256,
-                )
-            )
-            return [global_state]
-        except IndexError:
-            logging.debug("Calldata not set, using symbolic variable instead")
-            state.stack.append(
-                global_state.new_bitvec(
-                    "calldata_"
-                    + str(environment.active_account.contract_name)
-                    + "["
-                    + str(simplify(op0))
-                    + "]",
-                    256,
-                )
-            )
-            return [global_state]
-
-        if type(b) == int:
-
-            try:
-                val = b"".join(
-                    [
-                        calldata.to_bytes(1, byteorder="big")
-                        for calldata in environment.calldata[offset : offset + 32]
-                    ]
-                )
-
-                logging.debug(
-                    "Final value: " + str(int.from_bytes(val, byteorder="big"))
-                )
-                state.stack.append(BitVecVal(int.from_bytes(val, byteorder="big"), 256))
-
-            except (TypeError, AttributeError):
-                state.stack.append(
-                    global_state.new_bitvec(
-                        "calldata_"
-                        + str(environment.active_account.contract_name)
-                        + "["
-                        + str(simplify(op0))
-                        + "]",
-                        256,
-                    )
-                )
-        else:
-            # symbolic variable
-            state.stack.append(
-                global_state.new_bitvec(
-                    "calldata_"
-                    + str(environment.active_account.contract_name)
-                    + "["
-                    + str(simplify(op0))
-                    + "]",
-                    256,
-                )
-            )
-
->>>>>>> 94862635
         return [global_state]
 
     @StateTransition()
     def calldatasize_(self, global_state):
         state = global_state.mstate
         environment = global_state.environment
-<<<<<<< HEAD
         state.stack.append(environment.calldata.calldatasize)
-=======
-        if environment.calldata_type == CalldataType.SYMBOLIC:
-            state.stack.append(
-                global_state.new_bitvec(
-                    "calldatasize_" + environment.active_account.contract_name, 256
-                )
-            )
-        else:
-            state.stack.append(BitVecVal(len(environment.calldata), 256))
->>>>>>> 94862635
         return [global_state]
 
     @StateTransition()
