--- conflicted
+++ resolved
@@ -2201,11 +2201,6 @@
                 "retval_" + str(instr["address"]), 256
             )
             global_state.mstate.stack.append(return_value)
-<<<<<<< HEAD
-            global_state.mstate.constraints.append(return_value == 0)
-
-=======
->>>>>>> 09615976
             return [global_state]
 
         try:
