--- conflicted
+++ resolved
@@ -5,12 +5,9 @@
 import logging
 import re
 from typing import Union, List, cast, Callable
-<<<<<<< HEAD
+
 from mythril.laser.smt import BitVec
-=======
-
 import mythril.laser.ethereum.util as util
->>>>>>> 8d6204e9
 from mythril.laser.ethereum import natives
 from mythril.laser.ethereum.gas import OPCODE_GAS
 from mythril.laser.ethereum.state.account import Account
@@ -54,12 +51,8 @@
 
     callee_account = None
     call_data = get_call_data(global_state, memory_input_offset, memory_input_size)
-<<<<<<< HEAD
 
     if int(callee_address, 16) > PRECOMPILE_COUNT or int(callee_address, 16) == 0:
-=======
-    if int(callee_address, 16) >= 5 or int(callee_address, 16) == 0:
->>>>>>> 8d6204e9
         callee_account = get_callee_account(
             global_state, callee_address, dynamic_loader
         )
