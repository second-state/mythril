"""This module contains account-related functionality.

This includes classes representing accounts and their storage.
"""
from copy import deepcopy
from typing import Any, Dict, Union


from mythril.laser.smt import Array, K, BitVec, simplify, BitVecFunc, Extract, BaseArray
from mythril.disassembler.disassembly import Disassembly
from mythril.laser.smt import symbol_factory


class Storage:
    """Storage class represents the storage of an Account."""

    def __init__(self, concrete=False, address=None, dynamic_loader=None) -> None:
        """Constructor for Storage.

        :param concrete: bool indicating whether to interpret uninitialized storage as concrete versus symbolic
        """
        if concrete:
            self._standard_storage = K(256, 256, 0)  # type: BaseArray
            self._map_storage = {}  # type: Dict[BitVec, BaseArray]
        else:
            self._standard_storage = Array("Storage", 256, 256)
            self._map_storage = {}

        self.dynld = dynamic_loader
        self.address = address

<<<<<<< HEAD
    def __getitem__(self, item: BitVec) -> Any:
        storage = self._get_corresponding_storage(item)
        return simplify(storage[item])

    @staticmethod
    def get_map_index(key: BitVec) -> BitVec:
        if (
            not isinstance(key, BitVecFunc)
            or key.func_name != "keccak256"
            or key.input_ is None
        ):
            return None
        index = Extract(255, 0, key.input_)
        return simplify(index)

    def _get_corresponding_storage(self, key: BitVec) -> BaseArray:
        index = self.get_map_index(key)
        if index is None:
            storage = self._standard_storage
        else:
            try:
                storage = self._map_storage[index]
            except KeyError:
                if isinstance(self._standard_storage, Array):
                    self._map_storage[index] = Array("Storage", 256, 256)
                else:
                    self._map_storage[index] = K(256, 256, 0)
                storage = self._map_storage[index]
        return storage
=======
    def __getitem__(self, item: Union[str, int]) -> Any:
        try:
            return self._storage[item]
        except KeyError:
            if (
                self.address
                and self.address.value != 0
                and (self.dynld and self.dynld.storage_loading)
            ):
                try:
                    self._storage[item] = symbol_factory.BitVecVal(
                        int(
                            self.dynld.read_storage(
                                contract_address=hex(self.address.value),
                                index=int(item),
                            ),
                            16,
                        ),
                        256,
                    )
                    return self._storage[item]
                except ValueError:
                    pass

        if self.concrete:
            return symbol_factory.BitVecVal(0, 256)

        self._storage[item] = symbol_factory.BitVecSym(
            "storage_{}_{}".format(str(item), str(self.address)), 256
        )
        return self._storage[item]

    def __setitem__(self, key: Union[int, str], value: Any) -> None:
        self._storage[key] = value

    def keys(self) -> KeysView:
        """
>>>>>>> 5f11a0f3

    def __setitem__(self, key, value: Any) -> None:
        storage = self._get_corresponding_storage(key)
        storage[key] = value

    def __deepcopy__(self, memodict={}):
        concrete = isinstance(self._standard_storage, K)
        storage = Storage(
            concrete=concrete, address=self.address, dynamic_loader=self.dynld
        )
        storage._standard_storage = deepcopy(self._standard_storage)
        storage._map_storage = deepcopy(self._map_storage)
        return storage

    def __str__(self) -> str:
        return str(self._standard_storage)


class Account:
    """Account class representing ethereum accounts."""

    def __init__(
        self,
        address: Union[BitVec, str],
        code=None,
        contract_name="unknown",
        balances: Array = None,
        concrete_storage=False,
        dynamic_loader=None,
    ) -> None:
        """Constructor for account.

        :param address: Address of the account
        :param code: The contract code of the account
        :param contract_name: The name associated with the account
        :param balance: The balance for the account
        :param concrete_storage: Interpret storage as concrete
        """
        self.nonce = 0
        self.code = code or Disassembly("")
        self.address = (
            address
            if isinstance(address, BitVec)
            else symbol_factory.BitVecVal(int(address, 16), 256)
        )

        self.storage = Storage(
            concrete_storage, address=self.address, dynamic_loader=dynamic_loader
        )

        # Metadata
        self.contract_name = contract_name

        self.deleted = False

        self._balances = balances
        self.balance = lambda: self._balances[self.address]

    def __str__(self) -> str:
        return str(self.as_dict)

    def set_balance(self, balance: Union[int, BitVec]) -> None:
        """

        :param balance:
        """
        balance = (
            symbol_factory.BitVecVal(balance, 256)
            if isinstance(balance, int)
            else balance
        )
        assert self._balances is not None
        self._balances[self.address] = balance

    def add_balance(self, balance: Union[int, BitVec]) -> None:
        """

        :param balance:
        """
        balance = (
            symbol_factory.BitVecVal(balance, 256)
            if isinstance(balance, int)
            else balance
        )
        self._balances[self.address] += balance

    @property
    def as_dict(self) -> Dict:
        """

        :return:
        """
        return {
            "nonce": self.nonce,
            "code": self.code,
            "balance": self.balance(),
            "storage": self.storage,
        }

    def __copy__(self, memodict={}):
        new_account = Account(
            address=self.address,
            code=self.code,
            contract_name=self.contract_name,
            balances=self._balances,
        )
        new_account.storage = deepcopy(self.storage)
        new_account.code = self.code
        return new_account<|MERGE_RESOLUTION|>--- conflicted
+++ resolved
@@ -29,9 +29,31 @@
         self.dynld = dynamic_loader
         self.address = address
 
-<<<<<<< HEAD
     def __getitem__(self, item: BitVec) -> Any:
         storage = self._get_corresponding_storage(item)
+        value = storage[item]
+        if (
+            value.value == 0
+            and self.address
+            and item.symbolic is False
+            and self.address.value != 0
+            and (self.dynld and self.dynld.storage_loading)
+        ):
+            try:
+                storage[item] = symbol_factory.BitVecVal(
+                    int(
+                        self.dynld.read_storage(
+                            contract_address=hex(self.address.value),
+                            index=int(item.value),
+                        ),
+                        16,
+                    ),
+                    256,
+                )
+                return storage[item]
+            except ValueError:
+                pass
+
         return simplify(storage[item])
 
     @staticmethod
@@ -59,45 +81,6 @@
                     self._map_storage[index] = K(256, 256, 0)
                 storage = self._map_storage[index]
         return storage
-=======
-    def __getitem__(self, item: Union[str, int]) -> Any:
-        try:
-            return self._storage[item]
-        except KeyError:
-            if (
-                self.address
-                and self.address.value != 0
-                and (self.dynld and self.dynld.storage_loading)
-            ):
-                try:
-                    self._storage[item] = symbol_factory.BitVecVal(
-                        int(
-                            self.dynld.read_storage(
-                                contract_address=hex(self.address.value),
-                                index=int(item),
-                            ),
-                            16,
-                        ),
-                        256,
-                    )
-                    return self._storage[item]
-                except ValueError:
-                    pass
-
-        if self.concrete:
-            return symbol_factory.BitVecVal(0, 256)
-
-        self._storage[item] = symbol_factory.BitVecSym(
-            "storage_{}_{}".format(str(item), str(self.address)), 256
-        )
-        return self._storage[item]
-
-    def __setitem__(self, key: Union[int, str], value: Any) -> None:
-        self._storage[key] = value
-
-    def keys(self) -> KeysView:
-        """
->>>>>>> 5f11a0f3
 
     def __setitem__(self, key, value: Any) -> None:
         storage = self._get_corresponding_storage(key)
