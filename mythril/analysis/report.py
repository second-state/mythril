"""This module provides classes that make up an issue report."""
import logging
import json
import operator
from jinja2 import PackageLoader, Environment
from typing import Dict, List
import hashlib

from mythril.solidity.soliditycontract import SolidityContract
from mythril.analysis.swc_data import SWC_TO_TITLE
from mythril.support.source_support import Source
from mythril.support.start_time import StartTime
from mythril.support.support_utils import get_code_hash
from time import time

log = logging.getLogger(__name__)


class Issue:
    """Representation of an issue and its location."""

    def __init__(
        self,
        contract,
        function_name,
        address,
        swc_id,
        title,
        bytecode,
        gas_used=(None, None),
        severity=None,
        description_head="",
        description_tail="",
        transaction_sequence=None,
    ):
        """

        :param contract: The contract
        :param function_name: Function name where the issue is detected
        :param address: The address of the issue
        :param swc_id: Issue's corresponding swc-id
        :param title: Title
        :param bytecode: bytecode of the issue
        :param gas_used: amount of gas used
        :param severity: The severity of the issue
        :param description_head: The top part of description
        :param description_tail: The bottom part of the description
        :param debug: The transaction sequence
        """
        self.title = title
        self.contract = contract
        self.function = function_name
        self.address = address
        self.description_head = description_head
        self.description_tail = description_tail
        self.description = "%s\n%s" % (description_head, description_tail)
        self.severity = severity
        self.swc_id = swc_id
        self.min_gas_used, self.max_gas_used = gas_used
        self.filename = None
        self.code = None
        self.lineno = None
        self.source_mapping = None
        self.discovery_time = time() - StartTime().global_start_time
        self.bytecode_hash = get_code_hash(bytecode)
        self.transaction_sequence = transaction_sequence

    @property
    def transaction_sequence_users(self):
        """ Returns the transaction sequence without pre-generated block data"""
        return self.transaction_sequence

    @property
    def transaction_sequence_jsonv2(self):
<<<<<<< HEAD
        """ Returns the transaction sequence as a json string with pre-generated block data"""
=======
        """
        Returns the transaction sequence with pre-generated block data.
        Jsonv2 tx sequence isn't formatted for user readability.
        """
>>>>>>> 88fdc543
        return (
            self.add_block_data(self.transaction_sequence)
            if self.transaction_sequence
            else None
        )

    @staticmethod
    def add_block_data(transaction_sequence: Dict):
        """ Adds sane block data to a transaction_sequence """
        for step in transaction_sequence["steps"]:
            step["gasLimit"] = "0x7d000"
            step["gasPrice"] = "0x773594000"
            step["blockCoinbase"] = "0xcbcbcbcbcbcbcbcbcbcbcbcbcbcbcbcbcbcbcbcb"
            step["blockDifficulty"] = "0xa7d7343662e26"
            step["blockGasLimit"] = "0x7d0000"
            step["blockNumber"] = "0x66e393"
            step["blockTime"] = "0x5bfa4639"
        return transaction_sequence

    @property
    def as_dict(self):
        """

        :return:
        """

        issue = {
            "title": self.title,
            "swc-id": self.swc_id,
            "contract": self.contract,
            "description": self.description,
            "function": self.function,
            "severity": self.severity,
            "address": self.address,
            "tx_sequence": self.transaction_sequence,
            "min_gas_used": self.min_gas_used,
            "max_gas_used": self.max_gas_used,
            "sourceMap": self.source_mapping,
        }

        if self.filename and self.lineno:
            issue["filename"] = self.filename
            issue["lineno"] = self.lineno

        if self.code:
            issue["code"] = self.code

        return issue

    def _set_internal_compiler_error(self):
        """
        Adds the false positive to description and changes severity to low
        """
        self.severity = "Low"
        self.description_tail += (
            " This issue is reported for internal compiler generated code."
        )
        self.description = "%s\n%s" % (self.description_head, self.description_tail)
        self.code = ""

    def add_code_info(self, contract):
        """

        :param contract:
        """
        if self.address and isinstance(contract, SolidityContract):
            codeinfo = contract.get_source_info(
                self.address, constructor=(self.function == "constructor")
            )
            self.filename = codeinfo.filename
            self.code = codeinfo.code
            self.lineno = codeinfo.lineno
            if self.lineno is None:
                self._set_internal_compiler_error()
            self.source_mapping = codeinfo.solc_mapping
        else:
            self.source_mapping = self.address


class Report:
    """A report containing the content of multiple issues."""

    environment = Environment(
        loader=PackageLoader("mythril.analysis"), trim_blocks=True
    )

    def __init__(self, contracts=None, exceptions=None):
        """

        :param contracts:
        :param exceptions:
        """
        self.issues = {}
        self.solc_version = ""
        self.meta = {}
        self.source = Source()
        self.source.get_source_from_contracts_list(contracts)
        self.exceptions = exceptions or []

    def sorted_issues(self):
        """

        :return:
        """
        issue_list = [issue.as_dict for key, issue in self.issues.items()]
        return sorted(issue_list, key=operator.itemgetter("address", "title"))

    def append_issue(self, issue):
        """

        :param issue:
        """
        m = hashlib.md5()
        m.update((issue.contract + str(issue.address) + issue.title).encode("utf-8"))
        self.issues[m.digest()] = issue

    def as_text(self):
        """

        :return:
        """
        name = self._file_name()
        template = Report.environment.get_template("report_as_text.jinja2")

        return template.render(filename=name, issues=self.sorted_issues())

    def as_json(self):
        """

        :return:
        """
        result = {"success": True, "error": None, "issues": self.sorted_issues()}
        return json.dumps(result, sort_keys=True)

    def _get_exception_data(self) -> dict:
        if not self.exceptions:
            return {}
        logs = []  # type: List[Dict]
        for exception in self.exceptions:
            logs += [{"level": "error", "hidden": "true", "msg": exception}]
        return {"logs": logs}

    def as_swc_standard_format(self):
        """Format defined for integration and correlation.

        :return:
        """
        _issues = []

        for key, issue in self.issues.items():

            idx = self.source.get_source_index(issue.bytecode_hash)
            try:
                title = SWC_TO_TITLE[issue.swc_id]
            except KeyError:
                title = "Unspecified Security Issue"
            extra = {"discoveryTime": int(issue.discovery_time * 10 ** 9)}
            if issue.transaction_sequence_jsonv2:
                extra["testCase"] = issue.transaction_sequence_jsonv2

            _issues.append(
                {
                    "swcID": "SWC-" + issue.swc_id,
                    "swcTitle": title,
                    "description": {
                        "head": issue.description_head,
                        "tail": issue.description_tail,
                    },
                    "severity": issue.severity,
                    "locations": [{"sourceMap": "%d:1:%d" % (issue.address, idx)}],
                    "extra": extra,
                }
            )
        meta_data = self._get_exception_data()
        result = [
            {
                "issues": _issues,
                "sourceType": self.source.source_type,
                "sourceFormat": self.source.source_format,
                "sourceList": self.source.source_list,
                "meta": meta_data,
            }
        ]

        return json.dumps(result, sort_keys=True)

    def as_markdown(self):
        """

        :return:
        """
        filename = self._file_name()
        template = Report.environment.get_template("report_as_markdown.jinja2")
        return template.render(filename=filename, issues=self.sorted_issues())

    def _file_name(self):
        """

        :return:
        """
        if len(self.issues.values()) > 0:
            return list(self.issues.values())[0].filename<|MERGE_RESOLUTION|>--- conflicted
+++ resolved
@@ -72,14 +72,7 @@
 
     @property
     def transaction_sequence_jsonv2(self):
-<<<<<<< HEAD
         """ Returns the transaction sequence as a json string with pre-generated block data"""
-=======
-        """
-        Returns the transaction sequence with pre-generated block data.
-        Jsonv2 tx sequence isn't formatted for user readability.
-        """
->>>>>>> 88fdc543
         return (
             self.add_block_data(self.transaction_sequence)
             if self.transaction_sequence
