from mythril.analysis.report import Issue
from mythril.analysis.swc_data import ASSERT_VIOLATION
from mythril.exceptions import UnsatError
from mythril.analysis import solver
from mythril.analysis.modules.base import DetectionModule
import logging

from mythril.laser.ethereum.state.global_state import GlobalState

log = logging.getLogger(__name__)


def _analyze_state(state) -> list:
    log.info("Exceptions module: found ASSERT_FAIL instruction")
    node = state.node

    log.debug("ASSERT_FAIL in function " + node.function_name)

    try:
        address = state.get_current_instruction()["address"]

        description = (
            "A reachable exception (opcode 0xfe) has been detected. "
            "This can be caused by type errors, division by zero, "
            "out-of-bounds array access, or assert violations. "
            "Note that explicit `assert()` should only be used to check invariants. "
            "Use `require()` for regular input checking."
        )

        debug = str(solver.get_transaction_sequence(state, node.constraints))

        issue = Issue(
            contract=node.contract_name,
            function_name=node.function_name,
            address=address,
            swc_id=ASSERT_VIOLATION,
            title="Exception state",
            _type="Informational",
            description=description,
            bytecode=state.environment.code.bytecode,
            debug=debug,
            gas_used=(state.mstate.min_gas_used, state.mstate.max_gas_used),
        )
        return [issue]

    except UnsatError:
        log.debug("no model found")

    return []


class ReachableExceptionsModule(DetectionModule):
    """This module checks whether any exception states are reachable."""
    def __init__(self):
        super().__init__(
            name="Reachable Exceptions",
            swc_id=ASSERT_VIOLATION,
            hooks=["ASSERT_FAIL"],
            description="Checks whether any exception states are reachable.",
            entrypoint="callback",
        )
        self._issues = []

    def execute(self, state: GlobalState) -> list:
        self._issues.extend(_analyze_state(state))
        return self.issues

<<<<<<< HEAD
    def execute(self, statespace):
        """

        :param statespace:
        :return:
        """
        logging.debug("Executing module: EXCEPTIONS")

        issues = []

        for k in statespace.nodes:
            node = statespace.nodes[k]

            for state in node.states:

                instruction = state.get_current_instruction()
                if instruction["opcode"] == "ASSERT_FAIL":
                    try:
                        model = solver.get_model(node.constraints)
                        address = state.get_current_instruction()["address"]

                        description = (
                            "A reachable exception (opcode 0xfe) has been detected. "
                            "This can be caused by type errors, division by zero, "
                            "out-of-bounds array access, or assert violations. "
                        )
                        description += (
                            "Note that explicit `assert()` should only be used to check invariants. "
                            "Use `require()` for regular input checking."
                        )

                        debug = str(
                            solver.get_transaction_sequence(state, node.constraints)
                        )

                        issues.append(
                            Issue(
                                contract=node.contract_name,
                                function_name=node.function_name,
                                address=address,
                                swc_id=ASSERT_VIOLATION,
                                title="Exception state",
                                _type="Informational",
                                description=description,
                                bytecode=state.environment.code.bytecode,
                                debug=debug,
                                gas_used=(
                                    state.mstate.min_gas_used,
                                    state.mstate.max_gas_used,
                                ),
                            )
                        )

                    except UnsatError:
                        logging.debug("[EXCEPTIONS] no model found")

        return issues
=======
    @property
    def issues(self) -> list:
        return self._issues
>>>>>>> ea876a8e


detector = ReachableExceptionsModule()<|MERGE_RESOLUTION|>--- conflicted
+++ resolved
@@ -50,7 +50,6 @@
 
 
 class ReachableExceptionsModule(DetectionModule):
-    """This module checks whether any exception states are reachable."""
     def __init__(self):
         super().__init__(
             name="Reachable Exceptions",
@@ -65,69 +64,9 @@
         self._issues.extend(_analyze_state(state))
         return self.issues
 
-<<<<<<< HEAD
-    def execute(self, statespace):
-        """
-
-        :param statespace:
-        :return:
-        """
-        logging.debug("Executing module: EXCEPTIONS")
-
-        issues = []
-
-        for k in statespace.nodes:
-            node = statespace.nodes[k]
-
-            for state in node.states:
-
-                instruction = state.get_current_instruction()
-                if instruction["opcode"] == "ASSERT_FAIL":
-                    try:
-                        model = solver.get_model(node.constraints)
-                        address = state.get_current_instruction()["address"]
-
-                        description = (
-                            "A reachable exception (opcode 0xfe) has been detected. "
-                            "This can be caused by type errors, division by zero, "
-                            "out-of-bounds array access, or assert violations. "
-                        )
-                        description += (
-                            "Note that explicit `assert()` should only be used to check invariants. "
-                            "Use `require()` for regular input checking."
-                        )
-
-                        debug = str(
-                            solver.get_transaction_sequence(state, node.constraints)
-                        )
-
-                        issues.append(
-                            Issue(
-                                contract=node.contract_name,
-                                function_name=node.function_name,
-                                address=address,
-                                swc_id=ASSERT_VIOLATION,
-                                title="Exception state",
-                                _type="Informational",
-                                description=description,
-                                bytecode=state.environment.code.bytecode,
-                                debug=debug,
-                                gas_used=(
-                                    state.mstate.min_gas_used,
-                                    state.mstate.max_gas_used,
-                                ),
-                            )
-                        )
-
-                    except UnsatError:
-                        logging.debug("[EXCEPTIONS] no model found")
-
-        return issues
-=======
     @property
     def issues(self) -> list:
         return self._issues
->>>>>>> ea876a8e
 
 
 detector = ReachableExceptionsModule()