<<<<<<< HEAD
"""This module contains the detection code to find multiple sends occurring in
a single transaction."""
=======
>>>>>>> 6b58164b
from copy import copy

from mythril.analysis.report import Issue
from mythril.analysis.swc_data import MULTIPLE_SENDS
from mythril.analysis.modules.base import DetectionModule
from mythril.laser.ethereum.state.annotation import StateAnnotation
from mythril.laser.ethereum.state.global_state import GlobalState
import logging
from mythril.analysis.call_helpers import get_call_from_state

log = logging.getLogger(__name__)


class MultipleSendsAnnotation(StateAnnotation):
    def __init__(self):
        self.calls = []

    def __copy__(self):
        result = MultipleSendsAnnotation()
        result.calls = copy(self.calls)
        return result


class MultipleSendsModule(DetectionModule):
    """This module checks for multiple sends in a single transaction."""

    def __init__(self):
        """"""
        super().__init__(
            name="Multiple Sends",
            swc_id=MULTIPLE_SENDS,
            description="Check for multiple sends in a single transaction",
            entrypoint="callback",
            pre_hooks=[
                "CALL",
                "DELEGATECALL",
                "STATICCALL",
                "CALLCODE",
                "RETURN",
                "STOP",
            ],
        )
        self._issues = []

    def execute(self, state: GlobalState):
<<<<<<< HEAD
        """

        :param state:
        :return:
        """
        self._issues.extend(_analyze_state(state))
        return self.issues

    @property
    def issues(self):
        return self._issues


def _analyze_state(state: GlobalState):
    """
    :param state: the current state
    :return: returns the issues for that corresponding state
    """
    node = state.node
    instruction = state.get_current_instruction()

    annotations = [a for a in state.get_annotations(MultipleSendsAnnotation)]
    if len(annotations) == 0:
        log.debug("Creating annotation for state")
        state.annotate(MultipleSendsAnnotation())
        annotations = [a for a in state.get_annotations(MultipleSendsAnnotation)]

    calls = annotations[0].calls

    if instruction["opcode"] in ["CALL", "DELEGATECALL", "STATICCALL", "CALLCODE"]:
        call = get_call_from_state(state)
        if call:
            calls += [call]

    else:  # RETURN or STOP
        if len(calls) > 1:
            issue = Issue(
                contract=node.contract_name,
                function_name=node.function_name,
                address=instruction["address"],
                swc_id=MULTIPLE_SENDS,
                bytecode=state.environment.code.bytecode,
                title="Multiple Calls",
                _type="Informational",
                gas_used=(state.mstate.min_gas_used, state.mstate.max_gas_used),
            )
            issue.description = (
                "Multiple sends are executed in a single transaction. "
                "Try to isolate each external call into its own transaction,"
                " as external calls can fail accidentally or deliberately.\nConsecutive calls: \n"
            )
            for call in calls:
                issue.description += "Call at address: {}\n".format(
                    call.state.get_current_instruction()["address"]
                )
            return [issue]
=======
        self._issues.extend(_analyze_state(state))
        return self.issues

    @property
    def issues(self):
        return self._issues


def _analyze_state(state: GlobalState):
    """
    :param state: the current state
    :return: returns the issues for that corresponding state
    """
    node = state.node
    instruction = state.get_current_instruction()

    annotations = [a for a in state.get_annotations(MultipleSendsAnnotation)]
    if len(annotations) == 0:
        log.debug("Creating annotation for state")
        state.annotate(MultipleSendsAnnotation())
        annotations = [a for a in state.get_annotations(MultipleSendsAnnotation)]

    calls = annotations[0].calls

    if instruction["opcode"] in ["CALL", "DELEGATECALL", "STATICCALL", "CALLCODE"]:
        call = get_call_from_state(state)
        if call:
            calls += [call]

    else:  # RETURN or STOP
        if len(calls) > 1:
            issue = Issue(
                contract=node.contract_name,
                function_name=node.function_name,
                address=instruction["address"],
                swc_id=MULTIPLE_SENDS,
                bytecode=state.environment.code.bytecode,
                title="Multiple Calls",
                _type="Informational",
                gas_used=(state.mstate.min_gas_used, state.mstate.max_gas_used),
            )

            issue.description = (
                "Multiple sends are executed in a single transaction. "
                "Try to isolate each external call into its own transaction,"
                " as external calls can fail accidentally or deliberately.\nConsecutive calls: \n"
            )

            for call in calls:
                issue.description += "Call at address: {}\n".format(
                    call.state.get_current_instruction()["address"]
                )

            return [issue]

>>>>>>> 6b58164b
    return []


detector = MultipleSendsModule()<|MERGE_RESOLUTION|>--- conflicted
+++ resolved
@@ -1,8 +1,5 @@
-<<<<<<< HEAD
 """This module contains the detection code to find multiple sends occurring in
 a single transaction."""
-=======
->>>>>>> 6b58164b
 from copy import copy
 
 from mythril.analysis.report import Issue
@@ -48,64 +45,6 @@
         self._issues = []
 
     def execute(self, state: GlobalState):
-<<<<<<< HEAD
-        """
-
-        :param state:
-        :return:
-        """
-        self._issues.extend(_analyze_state(state))
-        return self.issues
-
-    @property
-    def issues(self):
-        return self._issues
-
-
-def _analyze_state(state: GlobalState):
-    """
-    :param state: the current state
-    :return: returns the issues for that corresponding state
-    """
-    node = state.node
-    instruction = state.get_current_instruction()
-
-    annotations = [a for a in state.get_annotations(MultipleSendsAnnotation)]
-    if len(annotations) == 0:
-        log.debug("Creating annotation for state")
-        state.annotate(MultipleSendsAnnotation())
-        annotations = [a for a in state.get_annotations(MultipleSendsAnnotation)]
-
-    calls = annotations[0].calls
-
-    if instruction["opcode"] in ["CALL", "DELEGATECALL", "STATICCALL", "CALLCODE"]:
-        call = get_call_from_state(state)
-        if call:
-            calls += [call]
-
-    else:  # RETURN or STOP
-        if len(calls) > 1:
-            issue = Issue(
-                contract=node.contract_name,
-                function_name=node.function_name,
-                address=instruction["address"],
-                swc_id=MULTIPLE_SENDS,
-                bytecode=state.environment.code.bytecode,
-                title="Multiple Calls",
-                _type="Informational",
-                gas_used=(state.mstate.min_gas_used, state.mstate.max_gas_used),
-            )
-            issue.description = (
-                "Multiple sends are executed in a single transaction. "
-                "Try to isolate each external call into its own transaction,"
-                " as external calls can fail accidentally or deliberately.\nConsecutive calls: \n"
-            )
-            for call in calls:
-                issue.description += "Call at address: {}\n".format(
-                    call.state.get_current_instruction()["address"]
-                )
-            return [issue]
-=======
         self._issues.extend(_analyze_state(state))
         return self.issues
 
@@ -161,7 +100,6 @@
 
             return [issue]
 
->>>>>>> 6b58164b
     return []
 
 
