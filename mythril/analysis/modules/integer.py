--- conflicted
+++ resolved
@@ -30,12 +30,6 @@
 import logging
 
 log = logging.getLogger(__name__)
-
-<<<<<<< HEAD
-# DISABLE_EFFECT_CHECK = False
-
-=======
->>>>>>> 5e9498b3
 
 class OverUnderflowAnnotation:
     """ Symbol Annotation used if a BitVector can overflow"""
@@ -85,21 +79,13 @@
 
         """
         Cache addresses for which overflows already have been detected.
-<<<<<<< HEAD
-        Those don't have to be checked again.
-=======
->>>>>>> 5e9498b3
         """
 
         self._overflow_cache = {}  # type: Dict[int, bool]
 
-<<<<<<< HEAD
-=======
         """
         Cache satisfiability of overflow constraints
         """
-
->>>>>>> 5e9498b3
         self._ostates_satisfiable = []  # type: List[GlobalState]
         self._ostates_unsatisfiable = []  # type: List[GlobalState]
 
@@ -321,10 +307,6 @@
         if len(state_annotations) == 0:
             return
 
-        log.info(
-            "_handle_transaction_end: " + state.get_current_instruction()["opcode"]
-        )
-
         annotations = state_annotations[0].overflowing_state_annotations
 
         for annotation in annotations:
@@ -332,14 +314,6 @@
             ostate = annotation.overflowing_state
 
             if ostate in self._ostates_unsatisfiable:
-<<<<<<< HEAD
-                logging.info(
-                    "Skipping ostate with address {}".format(
-                        ostate.get_current_instruction()["address"]
-                    )
-                )
-=======
->>>>>>> 5e9498b3
                 continue
 
             if ostate not in self._ostates_satisfiable:
@@ -347,29 +321,6 @@
                     constraints = ostate.mstate.constraints + [annotation.constraint]
                     solver.get_model(constraints)
                     self._ostates_satisfiable.append(ostate)
-<<<<<<< HEAD
-                    log.info(
-                        "{} overflow at {} sat".format(
-                            ostate.get_current_instruction()["opcode"],
-                            ostate.get_current_instruction()["address"],
-                        )
-                    )
-                except:
-                    log.info(
-                        "{} overflow at {} unsat".format(
-                            ostate.get_current_instruction()["opcode"],
-                            ostate.get_current_instruction()["address"],
-                        )
-                    )
-                    self._ostates_unsatisfiable.append(ostate)
-                    continue
-
-            log.info(
-                "Checking overflow in {} at {}, ostate address {}".format(
-                    state.get_current_instruction()["opcode"],
-                    state.get_current_instruction()["address"],
-                    ostate.get_current_instruction()["opcode"],
-=======
                 except:
                     self._ostates_unsatisfiable.append(ostate)
                     continue
@@ -379,7 +330,6 @@
                     state.get_current_instruction()["opcode"],
                     state.get_current_instruction()["address"],
                     ostate.get_current_instruction()["address"],
->>>>>>> 5e9498b3
                 )
             )
 
