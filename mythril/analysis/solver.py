from z3 import Solver, simplify, sat, unknown, FuncInterp, UGE, Optimize
from mythril.exceptions import UnsatError
from mythril.laser.ethereum.transaction.transaction_models import (
    ContractCreationTransaction,
)
import logging


def get_model(constraints, minimize=(), maximize=()):
    s = Optimize()
    s.set("timeout", 100000)

    for constraint in constraints:
        s.add(constraint)
    for e in minimize:
        s.minimize(e)
    for e in maximize:
        s.maximize(e)

    result = s.check()
    if result == sat:
        return s.model()
    elif result == unknown:
        logging.info("Timeout encountered while solving expression using z3")
    raise UnsatError


def pretty_print_model(model):

    ret = ""

    for d in model.decls():
        if type(model[d]) == FuncInterp:
            condition = model[d].as_list()
            ret += "%s: %s\n" % (d.name(), condition)
            continue

        try:
            condition = "0x%x" % model[d].as_long()
        except:
            condition = str(simplify(model[d]))

        ret += "%s: %s\n" % (d.name(), condition)

    return ret


def get_transaction_sequence(global_state, constraints):
    """
    Generate concrete transaction sequence

    :param global_state: GlobalState to generate transaction sequence for
    :param constraints: list of constraints used to generate transaction sequence
    :param caller: address of caller
    :param max_callvalue: maximum callvalue for a transaction
    """

    transaction_sequence = global_state.world_state.transaction_sequence

    # gaslimit & gasprice don't exist yet
    tx_template = {
        "calldata": None,
        "call_value": None,
        "caller": "0xCA11EDEADBEEF37E636E6CA11EDEADBEEFCA11ED",
    }

    concrete_transactions = {}
    creation_tx_ids = []
    tx_constraints = constraints.copy()
    minimize = []

    transactions = []

    for transaction in transaction_sequence:
        tx_id = str(transaction.id)
        if not isinstance(transaction, ContractCreationTransaction):
            transactions.append(transaction)
            # Constrain calldatasize
            max_calldatasize = 5000
            if max_calldatasize != None:
                tx_constraints.append(
                    UGE(max_calldatasize, transaction.call_data.calldatasize)
                )

<<<<<<< HEAD
            concrete_transactions[tx_id] = tx_template.copy()
=======
            minimize.append(transaction.call_data.calldatasize)

            txs[tx_id] = tx_template.copy()
>>>>>>> 5a780264

        else:
            creation_tx_ids.append(tx_id)

    model = get_model(tx_constraints, minimize=minimize)

<<<<<<< HEAD
    for transaction in transactions:
        tx_id = str(transaction.id)
=======
    for transaction in transaction_sequence:
        if not isinstance(transaction, ContractCreationTransaction):
            tx_id = str(transaction.id)

            txs[tx_id]["calldata"] = "0x" + "".join(
                [
                    hex(b)[2:] if len(hex(b)) % 2 == 0 else "0" + hex(b)[2:]
                    for b in transaction.call_data.concretized(model)
                ]
            )

    for d in model.decls():
        name = d.name()

        if "call_value" in name:
            tx_id = name.replace("call_value", "")
            if not tx_id in creation_tx_ids:
                call_value = "0x%x" % model[d].as_long()

                txs[tx_id]["call_value"] = call_value

        if "caller" in name:
            # caller is 'creator' for creation transactions
            tx_id = name.replace("caller", "")
            caller = "0x" + ("%x" % model[d].as_long()).zfill(40)

            txs[tx_id]["caller"] = caller
>>>>>>> 5a780264

        concrete_transactions[tx_id]["calldata"] = "0x" + "".join(
            [
                hex(b)[2:] if len(hex(b)) % 2 == 0 else "0" + hex(b)[2:]
                for b in transaction.call_data.concretized(model)
            ]
        )

        concrete_transactions[tx_id]["call_value"] = (
            "0x%x" % model.eval(transaction.call_value, model_completion=True).as_long()
        )
        concrete_transactions[tx_id]["caller"] = "0x" + (
            "%x" % model.eval(transaction.caller, model_completion=True).as_long()
        ).zfill(40)

    return concrete_transactions<|MERGE_RESOLUTION|>--- conflicted
+++ resolved
@@ -82,51 +82,17 @@
                     UGE(max_calldatasize, transaction.call_data.calldatasize)
                 )
 
-<<<<<<< HEAD
-            concrete_transactions[tx_id] = tx_template.copy()
-=======
             minimize.append(transaction.call_data.calldatasize)
 
-            txs[tx_id] = tx_template.copy()
->>>>>>> 5a780264
+            concrete_transactions[tx_id] = tx_template.copy()
 
         else:
             creation_tx_ids.append(tx_id)
 
     model = get_model(tx_constraints, minimize=minimize)
 
-<<<<<<< HEAD
     for transaction in transactions:
         tx_id = str(transaction.id)
-=======
-    for transaction in transaction_sequence:
-        if not isinstance(transaction, ContractCreationTransaction):
-            tx_id = str(transaction.id)
-
-            txs[tx_id]["calldata"] = "0x" + "".join(
-                [
-                    hex(b)[2:] if len(hex(b)) % 2 == 0 else "0" + hex(b)[2:]
-                    for b in transaction.call_data.concretized(model)
-                ]
-            )
-
-    for d in model.decls():
-        name = d.name()
-
-        if "call_value" in name:
-            tx_id = name.replace("call_value", "")
-            if not tx_id in creation_tx_ids:
-                call_value = "0x%x" % model[d].as_long()
-
-                txs[tx_id]["call_value"] = call_value
-
-        if "caller" in name:
-            # caller is 'creator' for creation transactions
-            tx_id = name.replace("caller", "")
-            caller = "0x" + ("%x" % model[d].as_long()).zfill(40)
-
-            txs[tx_id]["caller"] = caller
->>>>>>> 5a780264
 
         concrete_transactions[tx_id]["calldata"] = "0x" + "".join(
             [
