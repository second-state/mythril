--- conflicted
+++ resolved
@@ -16,7 +16,7 @@
     ReturnWeightedRandomStrategy,
     BasicSearchStrategy,
 )
-<<<<<<< HEAD
+
 from mythril.laser.ethereum.transaction.symbolic import (
     ATTACKER_ADDRESS,
     CREATOR_ADDRESS,
@@ -26,11 +26,9 @@
 from mythril.laser.ethereum.plugins.plugin_factory import PluginFactory
 from mythril.laser.ethereum.plugins.plugin_loader import LaserPluginLoader
 
-=======
 from mythril.laser.ethereum.strategy.extensions.bounded_loops import (
     BoundedLoopsStrategy,
 )
->>>>>>> c9a61c7e
 from mythril.laser.smt import symbol_factory, BitVec
 from typing import Union, List, Dict, Type
 from mythril.solidity.soliditycontract import EVMContract, SolidityContract
@@ -124,19 +122,10 @@
         plugin_loader.load(PluginFactory.build_mutation_pruner_plugin())
         plugin_loader.load(PluginFactory.build_instruction_coverage_plugin())
 
-<<<<<<< HEAD
-        self.laser.register_hooks(
-            hook_type="pre",
-            hook_dict=get_detection_module_hooks(modules, hook_type="pre"),
-        )
-        self.laser.register_hooks(
-            hook_type="post",
-            hook_dict=get_detection_module_hooks(modules, hook_type="post"),
-        )
         world_state = WorldState()
         for account in self.accounts.values():
             world_state.put_account(account)
-=======
+
         if run_analysis_modules:
             self.laser.register_hooks(
                 hook_type="pre",
@@ -146,7 +135,6 @@
                 hook_type="post",
                 hook_dict=get_detection_module_hooks(modules, hook_type="post"),
             )
->>>>>>> c9a61c7e
 
         if isinstance(contract, SolidityContract):
             self.laser.sym_exec(
