--- conflicted
+++ resolved
@@ -73,13 +73,8 @@
         return self.storage_cache[key]
 
     @classmethod
-<<<<<<< HEAD
     def blank_account(cls, db, addr, initial_nonce=0):
-        '''
-=======
-    def blank_account(cls, db, address, initial_nonce=0):
         """
->>>>>>> 395cbd27
         creates a blank account
         """
         db.put(BLANK_HASH, b'')
@@ -105,27 +100,15 @@
         self.journal = []
         self.cache = {}
 
-<<<<<<< HEAD
     def get_and_cache_account(self, addr):
-        '''
-        gets and caches an account for an addres, creates blank if not found
-        '''
+        """Gets and caches an account for an addres, creates blank if not found"""
+
         if addr in self.cache:
             return self.cache[addr]
         rlpdata = self.secure_trie.get(addr)
         if rlpdata == trie.BLANK_NODE and len(addr) == 32: # support for hashed addresses
             rlpdata = self.trie.get(addr)
-=======
-    def get_and_cache_account(self, address):
-        """
-        gets and caches an account for an addres, creates blank if not found
-        """
-        if address in self.cache:
-            return self.cache[address]
-        rlpdata = self.secure_trie.get(address)
-        if rlpdata == trie.BLANK_NODE and len(address) == 32: # support for hashed addresses
-            rlpdata = self.trie.get(address)
->>>>>>> 395cbd27
+
         if rlpdata != trie.BLANK_NODE:
             o = rlp.decode(rlpdata, Account, db=self.db, address=addr)
         else:
