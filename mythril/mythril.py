--- conflicted
+++ resolved
@@ -609,11 +609,7 @@
             log.info("Solver statistics: \n{}".format(str(SolverStatistics())))
 
         # Finally, output the results
-<<<<<<< HEAD
-        report = Report(verbose_report, self.contracts)
-=======
-        report = Report(verbose_report, source_data, exceptions=exceptions)
->>>>>>> 86dede13
+        report = Report(verbose_report, self.contracts, exceptions=exceptions)
         for issue in all_issues:
             report.append_issue(issue)
 
