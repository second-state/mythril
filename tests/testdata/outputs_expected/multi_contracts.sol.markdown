

## Ether send

- Type: Warning
- Contract: Transfer2
- Function name: `_function_0x8a4068dd`
- PC address: 142



### Description
<<<<<<< HEAD

In the function `'_function_0x8a4068dd'` a non-zero amount of Ether is sent to msg.sender.
=======
In the function `_function_0x8a4068dd` a non-zero amount of Ether is sent to msg.sender.
>>>>>>> 9f6caa50
It seems that this function can be called without restrictions.

In *<TESTDATA>/inputs/multi_contracts.sol:14*

```
msg.sender.transfer(2 ether)
```<|MERGE_RESOLUTION|>--- conflicted
+++ resolved
@@ -10,12 +10,7 @@
 
 
 ### Description
-<<<<<<< HEAD
-
-In the function `'_function_0x8a4068dd'` a non-zero amount of Ether is sent to msg.sender.
-=======
 In the function `_function_0x8a4068dd` a non-zero amount of Ether is sent to msg.sender.
->>>>>>> 9f6caa50
 It seems that this function can be called without restrictions.
 
 In *<TESTDATA>/inputs/multi_contracts.sol:14*
