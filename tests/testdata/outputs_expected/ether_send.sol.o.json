<<<<<<< HEAD
{"error": null, "issues": [{"address": 722, "contract": "Unknown", "debug": "<DEBUG-DATA>", "description": "It seems that an attacker is able to execute an call instruction, this can mean that the attacker is able to extract funds out of the contract.", "function": "withdrawfunds()", "swc_id": "105", "title": "Ether send", "type": "Warning"}, {"address": 883, "contract": "Unknown", "debug": "<DEBUG-DATA>", "description": "This binary add operation can result in integer overflow.\n", "function": "invest()", "swc_id": "101", "title": "Integer Overflow", "type": "Warning"}], "success": true}
=======
{
  "error": null,
  "issues": [
    {
      "address": 722,
      "contract": "Unknown",
      "debug": "<DEBUG-DATA>",
      "description": "Users other than the contract creator can withdraw ETH from the contract account without previously having sent any ETH to it. This is likely to be vulnerability.",
      "function": "withdrawfunds()",
      "swc-id": "105",
      "min_gas_used": 1138,
      "max_gas_used": 1749,
      "title": "Ether thief",
      "type": "Warning"
    },
    {
      "address": 883,
      "contract": "Unknown",
      "debug": "<DEBUG-DATA>",
      "description": "This binary add operation can result in integer overflow.\n",
      "function": "invest()",
      "swc-id": "101",
      "min_gas_used": 1571,
      "max_gas_used": 1856,
      "title": "Integer Overflow",
      "type": "Warning"
    }
  ],
  "success": true
}
>>>>>>> 7de54686
<|MERGE_RESOLUTION|>--- conflicted
+++ resolved
@@ -1,6 +1,3 @@
-<<<<<<< HEAD
-{"error": null, "issues": [{"address": 722, "contract": "Unknown", "debug": "<DEBUG-DATA>", "description": "It seems that an attacker is able to execute an call instruction, this can mean that the attacker is able to extract funds out of the contract.", "function": "withdrawfunds()", "swc_id": "105", "title": "Ether send", "type": "Warning"}, {"address": 883, "contract": "Unknown", "debug": "<DEBUG-DATA>", "description": "This binary add operation can result in integer overflow.\n", "function": "invest()", "swc_id": "101", "title": "Integer Overflow", "type": "Warning"}], "success": true}
-=======
 {
   "error": null,
   "issues": [
@@ -30,5 +27,4 @@
     }
   ],
   "success": true
-}
->>>>>>> 7de54686
+}