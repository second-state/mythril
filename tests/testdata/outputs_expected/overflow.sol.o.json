--- conflicted
+++ resolved
@@ -1,73 +1,29 @@
 {
-<<<<<<< HEAD
-    "error": null,
-    "success": true,
-    "issues": [
-        {
-            "severity": "High",
-            "SourceMap": null,
-            "title": "Integer Overflow",
-            "max_gas_used": 1053,
-            "description": "The subtraction can overflow.\nThe binary subtraction operation can result in an integer overflow.\n",
-            "swc-id": "101",
-            "contract": "Unknown",
-            "function": "sendeth(address,uint256)",
-            "address": 567,
-            "min_gas_used": 768,
-            "debug": "<DEBUG-DATA>"
-        },
-        {
-            "debug": "<DEBUG-DATA>",
-            "min_gas_used": 1299,
-            "function": "sendeth(address,uint256)",
-            "address": 567,
-            "contract": "Unknown",
-            "swc-id": "101",
-            "description": "The subtraction can underflow.\nThe binary subtraction operation can result in an integer underflow.\n",
-            "max_gas_used": 1774,
-            "SourceMap": null,
-            "title": "Integer Underflow",
-            "severity": "High"
-        },
-        {
-            "description": "The subtraction can underflow.\nThe binary subtraction operation can result in an integer underflow.\n",
-            "max_gas_used": 1774,
-            "title": "Integer Underflow",
-            "SourceMap": null,
-            "severity": "High",
-            "debug": "<DEBUG-DATA>",
-            "min_gas_used": 1299,
-            "address": 649,
-            "function": "sendeth(address,uint256)",
-            "contract": "Unknown",
-            "swc-id": "101"
-        }
-    ]
-=======
 	"error": null,
 	"issues": [{
+		"SourceMap": null,
 		"address": 567,
 		"contract": "Unknown",
 		"debug": "<DEBUG-DATA>",
-		"description": "This binary subtraction operation can result in integer underflow.\n",
+		"description": "The subtraction can underflow.\nThe binary subtraction operation can result in an integer underflow.\n",
 		"function": "sendeth(address,uint256)",
 		"max_gas_used": 1774,
 		"min_gas_used": 1299,
+		"severity": "High",
 		"swc-id": "101",
-		"title": "Integer Underflow",
-		"type": "Warning"
+		"title": "Integer Underflow"
 	}, {
+		"SourceMap": null,
 		"address": 649,
 		"contract": "Unknown",
 		"debug": "<DEBUG-DATA>",
-		"description": "This binary subtraction operation can result in integer underflow.\n",
+		"description": "The subtraction can underflow.\nThe binary subtraction operation can result in an integer underflow.\n",
 		"function": "sendeth(address,uint256)",
 		"max_gas_used": 1774,
 		"min_gas_used": 1299,
+		"severity": "High",
 		"swc-id": "101",
-		"title": "Integer Underflow",
-		"type": "Warning"
+		"title": "Integer Underflow"
 	}],
 	"success": true
->>>>>>> e88295cb
 }