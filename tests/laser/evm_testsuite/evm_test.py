--- conflicted
+++ resolved
@@ -121,22 +121,17 @@
     world_state = WorldState()
 
     for address, details in pre_condition.items():
-        account = Account(address)
+        account = Account(address, concrete_storage=True)
         account.code = Disassembly(details["code"][2:])
         account.nonce = int(details["nonce"], 16)
-<<<<<<< HEAD
         for key, value in details["storage"].items():
             account.storage[int(key, 16)] = int(value, 16)
-        accounts[address] = account
 
-    laser_evm = LaserEVM(accounts, requires_statespace=False)
-=======
         world_state.put_account(account)
         account.set_balance(int(details["balance"], 16))
 
     laser_evm = LaserEVM()
     laser_evm.open_states = [world_state]
->>>>>>> 9dfd2aa6
 
     # Act
     laser_evm.time = datetime.now()
