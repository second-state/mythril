from mythril.laser.ethereum.svm import LaserEVM
from mythril.laser.ethereum.state.account import Account
from mythril.laser.ethereum.state.world_state import WorldState
from mythril.disassembler.disassembly import Disassembly
from mythril.laser.ethereum.transaction.concolic import execute_message_call
from mythril.laser.smt import Expression, BitVec, symbol_factory
from mythril.analysis.solver import get_model
from datetime import datetime

import binascii
import json
import os
from pathlib import Path
import pytest
from z3 import ExprRef, simplify

evm_test_dir = Path(__file__).parent / "VMTests"


test_types = [
    "vmArithmeticTest",
    "vmBitwiseLogicOperation",
    "vmEnvironmentalInfo",
    "vmPushDupSwapTest",
    "vmTests",
    "vmSha3Test",
    "vmSystemOperations",
    "vmRandomTest",
    "vmIOandFlowOperations",
]

tests_with_gas_support = ["gas0", "gas1"]
tests_with_block_number_support = [
    "BlockNumberDynamicJumpi0",
    "BlockNumberDynamicJumpi1",
    "BlockNumberDynamicJump0_jumpdest2",
    "DynamicJumpPathologicalTest0",
    "BlockNumberDynamicJumpifInsidePushWithJumpDest",
    "BlockNumberDynamicJumpiAfterStop",
    "BlockNumberDynamicJumpifInsidePushWithoutJumpDest",
    "BlockNumberDynamicJump0_jumpdest0",
    "BlockNumberDynamicJumpi1_jumpdest",
    "BlockNumberDynamicJumpiOutsideBoundary",
    "DynamicJumpJD_DependsOnJumps1",
]
tests_with_log_support = ["log1MemExp"]
tests_not_relevent = [
    "loop_stacklimit_1020",  # We won't be looping till 1020 as we have a max_depth
    "loop_stacklimit_1021",
]
tests_to_resolve = ["jumpTo1InstructionafterJump", "sstore_load_2", "jumpi_at_the_end"]
ignored_test_names = (
    tests_with_gas_support
    + tests_with_log_support
    + tests_with_block_number_support
    + tests_with_block_number_support
    + tests_not_relevent
    + tests_to_resolve
)


def load_test_data(designations):
    """

    :param designations:
    :return:
    """
    return_data = []
    for designation in designations:
        for file_reference in (evm_test_dir / designation).iterdir():

            with file_reference.open() as file:
                top_level = json.load(file)

                for test_name, data in top_level.items():
                    pre_condition = data["pre"]

                    action = data["exec"]
                    gas_before = int(action["gas"], 16)
                    gas_after = data.get("gas")
                    gas_used = (
                        gas_before - int(gas_after, 16)
                        if gas_after is not None
                        else None
                    )

                    post_condition = data.get("post", {})
                    environment = data.get("env")

                    return_data.append(
                        (
                            test_name,
                            environment,
                            pre_condition,
                            action,
                            gas_used,
                            post_condition,
                        )
                    )

    return return_data


@pytest.mark.parametrize(
    "test_name, environment, pre_condition, action, gas_used, post_condition",
    load_test_data(test_types),
)
def test_vmtest(
    test_name: str,
    environment: dict,
    pre_condition: dict,
    action: dict,
    gas_used: int,
    post_condition: dict,
) -> None:

    # Arrange
    if test_name in ignored_test_names:
        return

    world_state = WorldState()

    for address, details in pre_condition.items():
        account = Account(address, concrete_storage=True)
        account.code = Disassembly(details["code"][2:])
        account.nonce = int(details["nonce"], 16)
        for key, value in details["storage"].items():
            account.storage[int(key, 16)] = int(value, 16)

        world_state.put_account(account)
        account.set_balance(int(details["balance"], 16))

    laser_evm = LaserEVM()
    laser_evm.open_states = [world_state]

    # Act
    laser_evm.time = datetime.now()

    final_states = execute_message_call(
        laser_evm,
        callee_address=symbol_factory.BitVecVal(int(action["address"], 16), 256),
        caller_address=symbol_factory.BitVecVal(int(action["caller"], 16), 256),
        origin_address=symbol_factory.BitVecVal(int(action["origin"], 16), 256),
        code=action["code"][2:],
        gas_limit=int(action["gas"], 16),
        data=binascii.a2b_hex(action["data"][2:]),
        gas_price=int(action["gasPrice"], 16),
        value=int(action["value"], 16),
        track_gas=True,
    )

    # Assert
    if gas_used is not None and gas_used < int(environment["currentGasLimit"], 16):
        # avoid gas usage larger than block gas limit
        # this currently exceeds our estimations
        gas_min_max = [
            (s.mstate.min_gas_used, s.mstate.max_gas_used) for s in final_states
        ]
        gas_ranges = [g[0] <= gas_used for g in gas_min_max]
        assert all(map(lambda g: g[0] <= g[1], gas_min_max))
        assert any(gas_ranges)

    if post_condition == {}:
        # no more work to do if error happens or out of gas
        assert len(laser_evm.open_states) == 0
    else:
        assert len(laser_evm.open_states) == 1
        world_state = laser_evm.open_states[0]

        for address, details in post_condition.items():
            account = world_state[symbol_factory.BitVecVal(int(address, 16), 256)]

            assert account.nonce == int(details["nonce"], 16)
            assert account.code.bytecode == details["code"][2:]

            for index, value in details["storage"].items():
                expected = int(value, 16)
<<<<<<< HEAD
                actual = account.storage[symbol_factory.BitVecVal(int(index, 16), 256)]
=======
                actual = account.storage[int(index, 16)]

>>>>>>> fadeaea9
                if isinstance(actual, Expression):
                    actual = actual.value
                    actual = 1 if actual is True else 0 if actual is False else actual
                else:
                    if type(actual) == bytes:
                        actual = int(binascii.b2a_hex(actual), 16)
                    elif type(actual) == str:
                        actual = int(actual, 16)
                assert actual == expected<|MERGE_RESOLUTION|>--- conflicted
+++ resolved
@@ -175,12 +175,7 @@
 
             for index, value in details["storage"].items():
                 expected = int(value, 16)
-<<<<<<< HEAD
                 actual = account.storage[symbol_factory.BitVecVal(int(index, 16), 256)]
-=======
-                actual = account.storage[int(index, 16)]
-
->>>>>>> fadeaea9
                 if isinstance(actual, Expression):
                     actual = actual.value
                     actual = 1 if actual is True else 0 if actual is False else actual
