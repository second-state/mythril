from mythril.analysis.report import Report
from mythril.analysis.security import fire_lasers, reset_callback_modules
from mythril.analysis.symbolic import SymExecWrapper
from mythril.ethereum import util
from mythril.solidity.soliditycontract import EVMContract
from multiprocessing import Pool, cpu_count
import pytest
import json
from tests import *
import difflib


def _fix_path(text):
    return text.replace(str(TESTDATA), "<TESTDATA>")


def _fix_debug_data(json_str):
    read_json = json.loads(json_str)
    for issue in read_json["issues"]:
        issue["debug"] = "<DEBUG-DATA>"
    return json.dumps(read_json, sort_keys=True)


def _generate_report(input_file):
    contract = EVMContract(input_file.read_text(), enable_online_lookup=False)
    sym = SymExecWrapper(
        contract,
        address=(util.get_indexed_address(0)),
        strategy="dfs",
        execution_timeout=30,
        transaction_count=1,
    )
    issues = fire_lasers(sym)

    report = Report()
    for issue in issues:
        issue.filename = "test-filename.sol"
        report.append_issue(issue)
    return report, input_file


@pytest.fixture(scope="module")
def reports():
    """Fixture that analyses all reports."""
    reset_callback_modules()
    pool = Pool(cpu_count())
    input_files = sorted(
        [f for f in TESTDATA_INPUTS.iterdir() if f.name != "environments.sol.o"]
    )
    results = pool.map(_generate_report, input_files)

    return results


def _assert_empty(changed_files, postfix):
    """Asserts there are no changed files and otherwise builds error
    message."""
    message = ""
    for input_file in changed_files:
        output_expected = (
            (TESTDATA_OUTPUTS_EXPECTED / (input_file.name + postfix))
            .read_text()
            .splitlines(1)
        )
        output_current = (
            (TESTDATA_OUTPUTS_CURRENT / (input_file.name + postfix))
            .read_text()
            .splitlines(1)
        )

        difference = "".join(difflib.unified_diff(output_expected, output_current))
        message += "Found differing file for input: {} \n Difference: \n {} \n".format(
            str(input_file), str(difference)
        )

    assert message == "", message


<<<<<<< HEAD
def _assert_empty_json(changed_files, postfix=".json"):
    """ Asserts there are no changed files and otherwise builds error message"""
=======
def _assert_empty_json(changed_files):
    """Asserts there are no changed files and otherwise builds error
    message."""
    postfix = ".json"
>>>>>>> e88295cb
    expected = []
    actual = []

    def ordered(obj):
        """

        :param obj:
        :return:
        """
        if isinstance(obj, dict):
            return sorted((k, ordered(v)) for k, v in obj.items())
        elif isinstance(obj, list):
            return sorted(ordered(x) for x in obj)
        else:
            return obj

    for input_file in changed_files:
        output_expected = json.loads(
            (TESTDATA_OUTPUTS_EXPECTED / (input_file.name + postfix)).read_text()
        )
        output_current = json.loads(
            (TESTDATA_OUTPUTS_CURRENT / (input_file.name + postfix)).read_text()
        )

        if not ordered(output_expected.items()) == ordered(output_current.items()):
            expected.append(output_expected)
            actual.append(output_current)
            print("Found difference in {}".format(str(input_file)))

    assert expected == actual


def _get_changed_files(postfix, report_builder, reports):
    """Returns a generator for all unexpected changes in generated reports.

    :param postfix: The applicable postfix
    :param report_builder: serialization function
    :param reports: The reports to serialize
    :return: Changed files
    """
    for report, input_file in reports:
        output_expected = TESTDATA_OUTPUTS_EXPECTED / (input_file.name + postfix)
        output_current = TESTDATA_OUTPUTS_CURRENT / (input_file.name + postfix)
        output_current.write_text(report_builder(report))
        if not (output_expected.read_text() == output_current.read_text()):
            yield input_file


def _get_changed_files_json(report_builder, reports, postfix=".json"):
    def ordered(obj):
        """

        :param obj:
        :return:
        """
        if isinstance(obj, dict):
            return sorted((k, ordered(v)) for k, v in obj.items())
        elif isinstance(obj, list):
            return sorted(ordered(x) for x in obj)
        else:
            return obj

    for report, input_file in reports:
        output_expected = TESTDATA_OUTPUTS_EXPECTED / (input_file.name + postfix)
        output_current = TESTDATA_OUTPUTS_CURRENT / (input_file.name + postfix)
        output_current.write_text(report_builder(report))

        if not ordered(json.loads(output_expected.read_text())) == ordered(
            json.loads(output_current.read_text())
        ):
            yield input_file


def test_json_report(reports):
    _assert_empty_json(
        _get_changed_files_json(
            lambda report: _fix_path(_fix_debug_data(report.as_json())).strip(), reports
        )
    )


def test_markdown_report(reports):
    _assert_empty(
        _get_changed_files(
            ".markdown", lambda report: _fix_path(report.as_markdown()), reports
        ),
        ".markdown",
    )


def test_text_report(reports):
    _assert_empty(
        _get_changed_files(
            ".text", lambda report: _fix_path(report.as_text()), reports
        ),
        ".text",
    )


def test_jsonv2_report(reports):
    _assert_empty_json(
        _get_changed_files_json(
            lambda report: _fix_path(report.as_swc_standard_format()).strip(),
            reports,
            ".jsonv2",
        ),
        ".jsonv2",
    )<|MERGE_RESOLUTION|>--- conflicted
+++ resolved
@@ -76,15 +76,10 @@
     assert message == "", message
 
 
-<<<<<<< HEAD
 def _assert_empty_json(changed_files, postfix=".json"):
-    """ Asserts there are no changed files and otherwise builds error message"""
-=======
-def _assert_empty_json(changed_files):
     """Asserts there are no changed files and otherwise builds error
     message."""
     postfix = ".json"
->>>>>>> e88295cb
     expected = []
     actual = []
 
