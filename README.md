# Mythril

[![Join the chat at https://gitter.im/ConsenSys/mythril](https://badges.gitter.im/ConsenSys/mythril.svg)](https://gitter.im/ConsenSys/mythril?utm_source=badge&utm_medium=badge&utm_campaign=pr-badge&utm_content=badge)  [![PyPI](https://badge.fury.io/py/mythril.svg)](https://pypi.python.org/pypi/mythril)

<img height="120px" align="right" src="/static/mythril.png"/>

Mythril is a security analysis tool for Ethereum smart contracts. It uses the [LASER-ethereum symbolic virtual machine](https://github.com/b-mueller/laser-ethereum) to detect [various types of issues](security_checks.md). Use it to analyze source code or as a nmap-style black-box blockchain scanner (an "ethermap" if you will).

  * [Installation and setup](#installation-and-setup)
  * [Security analysis](#security-analysis)
    + [Analyzing Solidity code](#analyzing-solidity-code)
      - [Specifying Solc versions](#specifying-solc-versions)
      - [Output formats](#output-formats)
      - [Analyzing a Truffle project](#analyzing-a-truffle-project)
    + [Analyzing on-chain contracts](#analyzing-on-chain-contracts)
    + [Speed vs. Coverage](#speed-vs-coverage)
  * [Control flow graph](#control-flow-graph)
  * [Blockchain exploration](#blockchain-exploration)
    + [Searching from the command line](#searching-from-the-command-line)
    + [Reading contract storage](#reading-contract-storage)
  * [Utilities](#utilities)
    + [Disassembler](#disassembler)
    + [Calculating function hashes](#calculating-function-hashes)
    + [Function signatures](#function-signatures)
  * [Credit](#credit)

## Installation and setup

Build the [Docker](https://www.docker.com) image:

```bash
$ git clone https://github.com/ConsenSys/mythril/
$ docker build mythril
```

Install from Pypi:

```bash
$ pip3 install mythril
```

If you plan to analyze Solidity code you'll also need the [native version of solc](http://solidity.readthedocs.io/en/v0.4.21/installing-solidity.html#binary-packages). Solcjs is not supported.

## Security analysis

Run `myth -x` with one of the input options described below to run the analysis. This will run the Python modules in the [/analysis/modules](https://github.com/b-mueller/mythril/tree/master/mythril/analysis/modules) directory. 

Mythril detects a range of [security issues](security_checks.md), including integer underflows, owner-overwrite-to-Ether-withdrawal, and others. However, the analysis will not detect business logic issues and is not equivalent to formal verification.

### Analyzing Solidity code

In order to work with Solidity source code files, the [solc command line compiler](http://solidity.readthedocs.io/en/develop/using-the-compiler.html) needs to be installed and in path. You can then provide the source file(s) as positional arguments, e.g.:

```
$ myth -x solidity_examples/ether_send.sol 
==== Ether send ====
Type: Warning
Contract: Crowdfunding
Function name: withdrawfunds()
PC address: 816
In the function 'withdrawfunds()' a non-zero amount of Ether is sent to msg.sender.

There is a check on storage index 7. This storage slot can be written to by calling the function 'crowdfunding()'.
--------------------
In file: solidity_examples/ether_send.sol:18

msg.sender.transfer(this.balance)

```

If an input file contains multiple contract definitions, Mythril analyzes the *last* bytecode output produced by solc. You can override this by specifying the contract name explicitly:

```
$ myth -x OmiseGo.sol:OMGToken
```

#### Specifying Solc versions

You can specify a version of the solidity compiler to be used with `--solv <version number>`. Please be aware that this uses [py-solc](https://github.com/ethereum/py-solc) and will only work on Linux and OS X versions of Mavericks, Yosemite and El Capitan as of the time of this writing. It will check you locally installed compiler, if this is not what is specified, it will download binaries on Linux or try to compile from source on OS X.

#### Output formats

By default, analysis results are printed to the terminal in text format. You can change the output format with the `-o` argument:

```
$ myth -xo json underflow.sol
```

The `json` format is useful for integration into other tools, while `-o markdown` creates a [human-readable report](static/sample_report.md).

#### Analyzing a Truffle project

[Truffle Suite](http://truffleframework.com) is a popular development framework for Ethereum. To analyze the smart contracts in a Truffle project, change in the project root directory and make run `truffle compile` followed by `myth --truffle`.

### Analyzing on-chain contracts

When analyzing contracts on the blockchain, Mythril will by default query a local node via RPC. You can also use the built-in [INFURA](https://infura.io) support. Alternatively, you can override the RPC settings with the `--rpc` argument.

| Argument        | Description     |  
| ------------- |:-------------:| 
| None    | Connect to local Ethereum node |
| `-i`      | Connect to INFURA Mainnet via HTTPS |
| `--rpc ganache` | Connect to local Ganache  | 
| `--rpc infura-[netname]` | Connect to infura-mainnet, rinkeby, kovan or ropsten  | 
| `--rpc HOST:PORT` | Custom RPC connection   Custom |
| `--rpctls <True/False>` | RPC connection over TLS (default: False) | 
| `--ipc` | Connect to local Ethereum node via IPC | 

To analyze a mainnet contract via local RPC:

```
$ myth -xa 0x5c436ff914c458983414019195e0f4ecbef9e6dd
```

Or, using INFURA instead:

```
$ myth -xia 0x5c436ff914c458983414019195e0f4ecbef9e6dd
```

Adding the `-l` flag will cause Mythril to automatically retrieve dependencies, such as dynamically linked library contracts:

```bash
$ myth -xia 0xEbFD99838cb0c132016B9E117563CB41f2B02264 -l -v1
```

### Speed vs. Coverage

The maximum recursion depth for the symbolic execution engine can be controlled with the `--max-depth` argument. The default value is 12. Lowering this value reduces the analysis time as well as the coverage / number of explored states.

```
$ myth -xia 0x5c436ff914c458983414019195e0f4ecbef9e6dd --max-depth 8
```

## Control flow graph

The `-g FILENAME` option generates an [interactive jsViz graph](http://htmlpreview.github.io/?https://github.com/b-mueller/mythril/blob/master/static/mythril.html):

```bash
$ myth -ig ./graph.html -a 0x5c436ff914c458983414019195e0f4ecbef9e6dd --max-depth 8
```

![callgraph](https://raw.githubusercontent.com/b-mueller/mythril/master/static/callgraph8.png "Call graph")

~~The "bounce" effect, while awesome (and thus enabled by default), sometimes messes up the graph layout.~~ Try adding the `--enable-physics` flag for a very entertaining "bounce" effect that unfortunately completely destroys usability.

## Statespace JSON for Traceview Explorer

The `-j FILENAME` option dumps the statespace to json in the format that is required by the [Symbolic Trace Explorer GUI](https://github.com/ConsenSys/mythril-trace-explorer).

```bash
$ ./myth -ij ./statespace.json -a 0x5c436ff914c458983414019195e0f4ecbef9e6dd --max-depth 8
```

## Blockchain exploration

If you are planning to do batch operations or use the contract search features, running a [go-ethereum](https://github.com/ethereum/go-ethereum) node is recommended. Start your local node as follows:

```bash
$ geth --syncmode fast --rpc
```

Mythril builds its own contract database to enable fast search operations. This enables operations like those described in the [legendary "Mitch Brenner" blog post](https://medium.com/@rtaylor30/how-i-snatched-your-153-037-eth-after-a-bad-tinder-date-d1d84422a50b) in ~~seconds~~ minutes instead of days. Unfortunately, the initial sync process is slow. You don't need to sync the whole blockchain right away though: If you abort the syncing process with `ctrl+c`, it will be auto-resumed the next time you run the `--init-db` command.

```bash
$ myth --init-db
Starting synchronization from latest block: 4323706
Processing block 4323000, 3 individual contracts in database
(...)
```

Note that only contracts with non-zero balance are added to the database.

If you experience syncing errors on Mac OS High Sierra, run the following command before starting the sync:

```
export OBJC_DISABLE_INITIALIZE_FORK_SAFETY=YES
```

### Searching from the command line

The search feature allows you to find contract instances that contain specific function calls and opcode sequences. It supports simple boolean expressions, such as:

```bash
$ myth --search "func#changeMultisig(address)#"
$ myth --search "code#PUSH1 0x50,POP#"
$ myth --search "func#changeMultisig(address)# and code#PUSH1 0x50#"
```

### Reading contract storage

You can read the contents of storage slots from a deployed contract as follows.

```bash
$ myth --storage 0,1 -a "0x76799f77587738bfeef09452df215b63d2cfb08a"
0x0000000000000000000000000000000000000000000000000000000000000003
```

## Utilities

### Disassembler

Use the `-d` flag to disassemble code. The disassembler accepts a bytecode string or a contract address as its input.

```bash
$ myth -d -c "0x6060"
0 PUSH1 0x60
```

Specifying an address via `-a ADDRESS` will download the contract code from your node.

```bash
$ myth -d -a "0x2a0c0dbecc7e4d658f48e01e3fa353f44050c208"
0 PUSH1 0x60
2 PUSH1 0x40
4 MSTORE
(...)
1135 - FUNCTION safeAdd(uint256,uint256) -
1136 CALLVALUE
1137 ISZERO
```

### Calculating function hashes

To print the Keccak hash for a given function signature:

```bash
$ myth --hash "setOwner(address)"
0x13af4035
```

### Function signatures

Whenever you disassemble or analyze binary code, Mythril will try to resolve function names using its local signature database. The database must be provided at `~/.mythril/signatures.json`. You can start out with the [default file](signatures.json) as follows:

```
$ mkdir ~/.mythril
$ cd ~/.mythril
$ wget https://raw.githubusercontent.com/b-mueller/mythril/master/signatures.json
```

When you analyze Solidity code, new function signatures are added to the database automatically.

<<<<<<< HEAD
## For developers

You can find how to run tests and generate coverage reports in [README_DEV.md](./README_DEV.md)
=======
### Use LevelDB directly

If you want to directly use the LevelDB database of your local geth instance you can do so by specifying it's path with *--leveldb* option:

```bash
$ myth --leveldb ./geth/chaindata -s "code#PUSH#"
$ myth --leveldb ./geth/chaindata -a 0xA692B965434F804BF7C39217E881F2c229befc2e --storage 0,10
```

Default geth data directories are:

* Mac: `~/Library/Ethereum`
* Linux: `~/.ethereum`
* Windows: `%APPDATA%\Ethereum`

The chaindata LevelDB is located at `<datadir>/geth/chaindata`
>>>>>>> 4f234e7e

## Credit

- JSON RPC library is adapted from [ethjsonrpc](https://github.com/ConsenSys/ethjsonrpc) (it doesn't seem to be maintained anymore, and I needed to make some changes to it).

- The signature data in `signatures.json` was initially obtained from the [Ethereum Function Signature Database](https://www.4byte.directory).

- Many features, bugfixes and analysis modules have been added by [contributors](https://github.com/b-mueller/mythril/graphs/contributors).<|MERGE_RESOLUTION|>--- conflicted
+++ resolved
@@ -241,11 +241,7 @@
 
 When you analyze Solidity code, new function signatures are added to the database automatically.
 
-<<<<<<< HEAD
-## For developers
-
-You can find how to run tests and generate coverage reports in [README_DEV.md](./README_DEV.md)
-=======
+
 ### Use LevelDB directly
 
 If you want to directly use the LevelDB database of your local geth instance you can do so by specifying it's path with *--leveldb* option:
@@ -262,7 +258,11 @@
 * Windows: `%APPDATA%\Ethereum`
 
 The chaindata LevelDB is located at `<datadir>/geth/chaindata`
->>>>>>> 4f234e7e
+
+## For developers
+
+You can find how to run tests and generate coverage reports in [README_DEV.md](./README_DEV.md)
+
 
 ## Credit
 
