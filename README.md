# Mythril

Mythril is an assembler and disassembler for Ethereum VM bytecode. It was created for low-level testing/fuzzing of EVM implementations.

## Installation

Clone the git repo:

```bash
$ git clone https://github.com/b-mueller/mythril/
$ pip install -r requirements.txt
```

## Usage

To disassemble a piece of bytecode, pass it on the command line:

```bash
$ ./mythril.py -d -c "0x606060405050"
PUSH1 0x60
PUSH1 0x40
POP
POP
```

### Modifying and re-assembling code

Mythril can assemble code from input files that contain one instruction per line. To start from an existing contract, save the disassembly to a text file:

```bash
$ ./mythril.py -d -c "0x606060405050" -o code.easm
```

Edit the instructions in a text editor. For example, we can modify the `PUSH` instructions from the original example:

```
PUSH2 0x4050
PUSH4 0x60708090
POP
POP
```

Save the file and run Mythril with the `-a` flag to re-assemble:

```
$ ./mythril.py -a code.easm 
0x61405063607080905050
```

The virtual machine language is described in the [Ethereum Yellowpaper](http://gavwood.com/paper.pdf).

### Tracing EVM execution

<<<<<<< HEAD
You can run a piece of bytecode in the [PyEthereum](https://github.com/ethereum/pyethereum) VM and trace its execution using the `-t` flag. This will output the instructions executed as well as the state of the stack for every execution step. You can run code directly from the command line,.

=======
You can trace execution of a piece of bytecode in the [PyEthereum](https://github.com/ethereum/pyethereum) VM using the `-t` flag. This will output the instructions executed as well as the state of the stack for every execution step. 
>>>>>>> 9d78ceef

```bash
$ ./mythril.py -t -c "0x606060405050"
vm stack=[] op=PUSH1 steps=0 pc=b'0' address=b'\x01#Eg\x89\xab\xcd\xef\x01#Eg\x89\xab\xcd\xef\x01#Eg' depth=0 pushvalue=96 gas=b'1000000' storage={'code': '0x', 'nonce': '0', 'balance': '0', 'storage': {}} inst=96
vm stack=[b'96'] op=PUSH1 steps=1 depth=0 pushvalue=64 gas=b'999997' pc=b'2' inst=96
vm stack=[b'96', b'64'] op=POP steps=2 depth=0 gas=b'999994' pc=b'4' inst=80
vm stack=[b'96'] op=POP steps=3 depth=0 gas=b'999992' pc=b'5' inst=80
```

For larger contracts, you might prefer to compile them to a binary file instead:

```
$ ./mythril.py -a contract.easm -o contract.bin
$ ./mythril.py --trace -f contract.bin
```

### Disassembling a contract from the Ethereum blockchain

You can also load code from an existing contract in the Ethereum blockchain. For this, you need to have a full node running, and the RPC debug interface must be activated. For example, when running `geth` you can do this as follows:

```bash
$ geth --syncmode full --rpc --rpcapi eth,debug
```

To load contract code from your node, pass the TxID of the transaction that created the contract:

```bash
$ ./mythril.py -d --txid 0x23112645da9ae684270de843faaeb44918c79a09e019d3a6cf8b87041020340e -o some_contract.easm
```

Note: If you want to get code from the Ethereum mainnet, it is easier to download it from [Etherscan](https://etherscan.io).<|MERGE_RESOLUTION|>--- conflicted
+++ resolved
@@ -51,12 +51,7 @@
 
 ### Tracing EVM execution
 
-<<<<<<< HEAD
-You can run a piece of bytecode in the [PyEthereum](https://github.com/ethereum/pyethereum) VM and trace its execution using the `-t` flag. This will output the instructions executed as well as the state of the stack for every execution step. You can run code directly from the command line,.
-
-=======
-You can trace execution of a piece of bytecode in the [PyEthereum](https://github.com/ethereum/pyethereum) VM using the `-t` flag. This will output the instructions executed as well as the state of the stack for every execution step. 
->>>>>>> 9d78ceef
+You can run a piece of bytecode in the [PyEthereum](https://github.com/ethereum/pyethereum) VM and trace its execution using the `-t` flag. This will output the instructions executed as well as the state of the stack for every execution step. To run code from the command line, use:
 
 ```bash
 $ ./mythril.py -t -c "0x606060405050"
